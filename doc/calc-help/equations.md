# Equations library

The DB48X calculator features a library of equations covering mathematics,
physics, chemistry and computer science. The built-in equations can be extended
using the `config/equations.csv` configuration file.


## Columns and Beams

The 21 variables in the Columns and Beams section are:

* `o`: Eccentricity (offset) of load (dim.: length)
* `σcr`: Critical stress (dim.: pressure=force/area, in SI: pascal, Pa)
* `σmax`: Maximum stress (dim.: pressure=force/area, in SI: pascal, Pa)
* `θ`: Slope at `x` (dim.: angle)
* `A`: Cross-sectional area
* `a`: Distance to point load
* `ε`: Eccentricity (dim.: length)
* `c`: Distance to edge fiber ([Eccentric Columns](#Eccentric Columns)), or Distance to applied moment ([Beams](#Beams))
* `E`: Modulus of elasticity (dim.: pressure=force/area, in SI: pascal, Pa)
* `I`: Moment of inertia (dim.: length^4, in SI: m^4)
* `K`: Effective length factor of column
* `L`: Length of column or beam
* `M`: Applied moment (dim.: length·force, in SI: N·m)
* `Mx`: Internal bending moment at `x` (dim.: length·force, in SI: N·m)
* `P`: Load ([Eccentric Columns](#Eccentric Columns)), or Point load ([beams](#Beams)) (dim.: force)
* `Pcr`: Critical load (dim.: force)
* `r`: Radius of gyration
* `V`: Shear force at `x`
* `w`: Distributed load (dim.: force)
* `x`: Distance along beam
* `y`: Deflection at `x` (dim.: length)

For simply supported beams and cantilever beams ([Simple Deflection](#Simple Deflection)) through ([Cantilever Shear](#Cantilever Shear)), the calculations differ depending upon the location of `x` relative to the loads.

* Applied loads are positive downward.
* The applied moment is positive counterclockwise.
* Deflection is positive upward.
* Slope is positive counterclockwise
* Internal bending moment is positive counterclockwise on the left-hand part.
* Shear force is positive downward on the left-hand part.

### Elastic Buckling

These equations apply to a slender column (`K·L/r>100`) with length factor `K`.

![Elastic Buckling](img/ElasticBuckling.bmp)

* To calculate `[Pcr_kN;σcr_kPa]` (Critical load; Critical stress) from 6 known variables:
```rpl
L=7.3152_m  r=4.1148_cm  E=199947961.502_kPa  A=53.0967_cm^2  K=0.7  I=8990598.7930_mm^4
@ Expecting [ Pcr=676.60192 6324 kN σcr=127 428.24437 8 kPa ]
'ROOT(ⒺElastic Buckling;[Pcr;σcr];[1_kN;1_kPa])'
```

### Eccentric Columns

These equations apply to a slender column (`K·L/r>100`) with length factor `K`.

![Eccentric Columns](img/EccentricColumns.bmp)

* To calculate `[σmax_kPa;I_mm^4]` (Maximum stress; Moment of inertia) from 8 known variables:
```rpl
L=6.6542_m  A=187.9351_cm^2  r=8.4836_cm  E=206842718.795_kPa  K=1  P=1908.2571_kN  c=15.24_cm  ε=1.1806_cm
@ Expecting [ σmax=140 853.09700 6 kPa I=135 259 652.161 mm↑4 ]
'ROOT(ⒺEccentric Columns;[σmax;I];[1_kPa;1_mm^4])'
```

### Simple Deflection

![Simple Deflection](img/SimpleDeflection.bmp)

* To calculate `[y_in]` (Deflection at `x`) from 9 known variables:
```rpl
L=20_ft  E=29000000_psi  I=40_in^4  a=10_ft  P=674.427_lbf  c=17_ft  M=3687.81_ft*lbf  w=102.783_lbf/ft  x=9_ft
@ Expecting [ y=-0.60048 54094 96 in ]
'ROOT(ⒺSimple Deflection;[y];[1_in])'
```

### Simple Slope

![Simple Slope](img/SimpleSlope.bmp)

* To calculate `[Θ_°]` (Slope at `x`) from 9 known variables:
```rpl
L=20_ft  E=29000000_psi  I=40_in^4  a=10_ft  P=674.427_lbf  c=17_ft  M=3687.81_ft*lbf
 w=102.783_lbf/ft  x=9_ft
@ Expecting [ θ=-8.76317 82526 7⁳⁻² ° ]
'ROOT(ⒺSimple Slope;[θ];[0_°])'
```

### Simple Moment

![Simple Moment](img/SimpleMoment.bmp)

* To calculate `[Mx_ft*lbf]` (Internal bending moment at `x`) from 7 known variables:
```rpl
L=20_ft  a=10_ft  P=674.427_lbf  c=17_ft  M=3687.81_ft*lbf  w=102.783_lbf/ft  x=9_ft
@ Expecting [ Mx=9 782.1945 ft·lbf ]
'ROOT(ⒺSimple Moment;[Mx];[1_ft*lbf])'
```

### Simple Shear

![Simple Shear](img/SimpleShear.bmp)

* To calculate `[V_lbf]` (Shear force at `x`) from 6 known variables:
```rpl
L=20_ft  a=10_ft  P=674.427_lbf  M=3687.81_ft*lbf  w=102.783_lbf/ft  x=9_ft
@ Expecting [ V=624.387 lbf ]
'ROOT(ⒺSimple Shear;[V];[1_lbf])'
```

### Cantilever Deflection

![Cantilever Deflection](img/CantileverDeflection.bmp)

* To calculate `[y_in]` (Deflection at `x`) from 9 known variables:
```rpl
L=10_ft  E=29000000_psi  I=15_in^4  P=500_lbf  M=800_ft*lbf  a=3_ft  c=6_ft  w=100_lbf/ft  x=8_ft
@ Expecting [ y=-0.33163 03448 28 in ]
'ROOT(ⒺCantilever Deflection;[y];[0_in])'
```

### Cantilever Slope

![Cantilever Slope](img/CantileverSlope.bmp)

* To calculate `[Θ_°]` (Slope at `x`) from 9 known variables:
```rpl
L=10_ft  E=29000000_psi  I=15_in^4  P=500_lbf  M=800_ft*lbf  a=3_ft  c=6_ft  w=100_lbf/ft  x=8_ft
@ Expecting [ θ=-0.26522 01876 49 ° ]
'ROOT(ⒺCantilever Slope;[θ];[0_°])'
```

### Cantilever Moment

![Cantilever Moment](img/CantileverMoment.bmp)

* To calculate `[Mx_ft*lbf]` (Internal bending moment at `x`) from 7 known variables:
```rpl
L=10_ft  P=500_lbf  M=800_ft*lbf  a=3_ft  c=6_ft  w=100_lbf/ft  x=8_ft
@ Expecting [ Mx=-200. ft·lbf ]
'ROOT(ⒺCantilever Moment;[Mx];[1_ft*lbf])'
```

### Cantilever Shear

![Cantilever Shear](img/CantileverShear.bmp)

* To calculate `[V_lbf]` (Shear force at `x`) from 5 known variables:
```rpl
L=10_ft  P=500_lbf  a=3_ft  x=8_ft  w=100_lbf/ft
@ Expecting [ V=200. lbf ]
'ROOT(ⒺCantilever Shear;[V];[1_lbf])'
```


## Electricity

The 78 variables in the Electricity section are:

* `∈r`: Relative permittivity
* `μr`: Relative permeability
* `ω`: Angular frequency (dim.: angle/time)
* `ω0`: Resonant angular frequency (dim.: angle/time)
* `φ`: Phase angle
* `φp`: Parallel phase angle
* `φs`: Series phase angle
* `θ1`: First subtended angle relative to the left end of the wire
* `θ2`: Second subtended angle relative to the right end of the wire
* `ρ`: Resistivity (dim.: resistance·length; in SI: ohm·meter, Ω·m), or Volumic charge density ([Drift Speed & Current Density](#Drift Speed & Current Density)) (dim.: charge/volume, in SI: C/m^3)
* `ρ0`: Resistivity at the reference temperature `T0` (dim.: resistance·length; in SI: ohm·meter, Ω·m)
* `ΔI`: Current Change (dim.: charge/time; in SI: ampere, A)
* `Δt`: Time Change
* `ΔV`: Voltage Change (dim.: energy/charge; in SI: volt, V)
* `A`: Wire cross-section area ([Wire Resistance](#Wire Resistance)), or Solenoid cross-section area ([Solenoid Inductance](#Solenoid Inductance)), or Plate area ([Plate Capacitor](#Plate Capacitor))
* `C`: Capacitance (dim.: charge^2/energy; in SI: farad, F)
* `C1`: First capacitance (dim.: charge^2/energy; in SI: farad, F)
* `C2`: Second capacitance (dim.: charge^2/energy; in SI: farad, F)
* `Cp`: Parallel capacitance (dim.: charge^2/energy; in SI: farad, F)
* `Cs`: Series capacitance (dim.: charge^2/energy; in SI: farad, F)
* `d`: Plate separation (dim.: length)
* `E`: Energy (dim.: charge·voltage, in SI: joule, J)
* `Er`: Electric field at distance `r` from the source (dim.: force/charge; in SI: N/C = V/m)
* `Ep`: Electric field over an infinite plate (dim.: force/charge; in SI: N/C = V/m)
* `Ein`: Electric field inside a plate capacitor (dim.: force/charge; in SI: N/C = V/m)
* `F`: Force between charges
* `f`: Frequency (dim.: time^-1)
* `f0`: Resonant frequency (dim.: time^-1)
* `I`: Current, or Total current ([Current Divider](#Current Divider)) (dim.: charge/time; in SI: ampere, A)
* `I1`: Current in `R1` (dim.: charge/time; in SI: ampere, A)
* `Imax`: Maximum current (dim.: charge/time; in SI: ampere, A)
* `L`: Inductance (dim.: energy/current^2; in SI: henry, H), or Length ([Wire Resistance](#Wire Resistance)), ([Cylindrical Capacitor](#Cylindrical Capacitor))
* `Lp`: Parallel inductance (dim.: energy/current^2; in SI: henry, H)
* `Ls`: Series inductance (dim.: energy/current^2; in SI: henry, H)
* `N`: Number of turns
* `P`: Power (dim.: energy/time)
* `q`: Charge (in SI: coulomb, C)
* `q1`: First point charge (in SI: coulomb, C)
* `q2`: Second point charge (in SI: coulomb, C)
* `qtest`: Test point charge (in SI: coulomb, C)
* `Qp`: Parallel quality factor
* `Qs`: Series quality factor
* `r`: Charge distance
* `R`: Resistance (dim.: energy·time/charge^2; in SI: ohm, Ω)
* `R1`: First resistance (dim.: energy·time/charge^2; in SI: ohm, Ω)
* `R2`: Second resistance (dim.: energy·time/charge^2; in SI: ohm, Ω)
* `ri`: Inside radius
* `ro`: Outside radius
* `Rp`: Parallel resistance (dim.: energy·time/charge^2; in SI: ohm, Ω)
* `Rs`: Series resistance (dim.: energy·time/charge^2; in SI: ohm, Ω)
* `t`: Time
* `ti`: Initial time
* `tf`: Final time
* `V`: Voltage, or Total voltage (dim.: energy/charge; in SI: volt, V)
* `V1`: Voltage accross `R1` (dim.: energy/charge; in SI: volt, V)
* `Vi`: Initial voltage (dim.: energy/charge; in SI: volt, V)
* `Vf`: Final voltage (dim.: energy/charge; in SI: volt, V)
* `Vmax`: Maximum voltage (dim.: energy/charge; in SI: volt, V)
* `XC`: Reactance of capacitor (dim.: energy·time/charge^2; in SI: ohm, Ω)
* `XL`: Reactance of inductor (dim.: energy·time/charge^2; in SI: ohm, Ω)
* `σ`: Conductivity (dim.: (resistance·length)^-1; in SI: siemens/meter, S/m), or Surface charge density ([E field infinite plate](#E field infinite plate)), ([Plate capacitor](#Plate capacitor)) (dim.: charge/area, in SI: C/m^2)
* `T`: Temperature (in SI: K)
* `T0`: Fixed reference temperature for the measurement of resistivity (In SI: K)
* `uE`: Volumic density of electric energy (dim.: energy/volume)
* `αT`: Temperature coefficient of resistivity (dim.: temperature^-1, in SI: K^-1)
* `λ`: Linear charge density (dim.: charge/length, in SI: C/m)
* `J`: Current density (dim.: current/area, in SI: A/m^2)
* `Je`: Electron current density (dim.: current/area, in SI: A/m^2)
* `Jh`: Hole current density (dim.: current/area, in SI: A/m^2)
* `vd`: Drift speed
* `n`: Charge-carrier number density (dim.: volume^-1)
* `ne`: Electron number density (dim.: volume^-1)
* `nh`: Hole number density (dim.: volume^-1)
* `μe`: Electron mobility (dim.: speed/(electric field), in SI: m^2/(V·s))
* `μh`: Hole mobility (dim.: speed/(electric field), in SI: m^2/(V·s))
* `τc`: Mean free time between collisions
* `meeff`: Electron effective mass
* `mheff`: Hole effective mass

### Coulomb’s Law & E Field

These equations describe the electrostatic force between two point charged particles and the electric field observed at the position of a test charge which replaces one of the two charges `q1` or `q2` in the expression of the electric force. A finite object carrying a net charge `q1` can be considered as a point charge if the distance to the position of the point charge `q2` is much greater than the object dimension, see example 2, for the approximate calculations of the electric force and electric field far away from a charged plate.

* **Example 1**. To calculate `[F_N;Er_N/C]` (Electric force; Electric Field at position `r`) from 5 known variables:
```rpl
q1=1.6E-19_C  q2=1.6E-19_C  r=4.00E-13_cm  εr=1  qtest=1.6E-19_C
@ Expecting [ F=14.38008 28578 N Er=8.98755 17861 3⁳¹⁹ N/C ]
'ROOT(ⒺCoulomb’s Law & E Field;[F;Er];[1_N;1_N/C])'
```

* **Example 2**. A square metal plate `L = 8_cm` on a side carries a charge of `q1 = 6_μC`. Approximate values of the electric force & electric field for a point charge `q2 = 1_μC` located at `r = 3_m` can be calculated with Coulomb’s law if the separation distance is much greater than the plate dimension `r >> L`. The whole plate is indeed considered as being a point charge providing that `r > 10 · L`. Therefore, to calculate `[F_N;Er_N/C]`:
```rpl
L=8_cm r=3_m q1=6E-6_C  q2=1E-6_C  r=3_m  εr=1  qtest=1E-6_C
@ Expecting [ F=5.99170 11907 5⁳⁻³ N Er=5 991.70119 075 N/C ]
if 'r > 10*L' then
 'ROOT(ⒺCoulomb’s Law & E Field;[F;Er];[1_N;1_N/C])'
end
```

### E Field Infinite Line

The expression for the radial electric field at the distance `r` is approximately valid if this distance is such that `r << L` and therefore also applies to a wire of finite length `L`.

* To calculate `[λ_C/m;Er_N/C]` (Linear charge density; Electric Field at position `r`) from 4 known variables:
```rpl
Q=5E-6_C  L=3_m  r=0.05_m  εr=1
@ Expecting [ λ=1.66666 66666 7⁳⁻⁶ C/m Er=599 170.11907 5 N/C ]
'ROOT(ⒺE Field Infinite Line;[λ;Er];[1_C/m;1_N/C])'
```
The code below saves the reference value for comparison with the example 2 in [E Field Finite Line](#E Field Finite Line):
```rpl
@ Save the reference value for comparison below
Er0=Er
```

### E Field Finite Line

The expression of the radial electric field at the distance `r` depends on the subtended angles `θ1` and `θ2` relative to the ends of the wire of finite length `L`.

![E field finite line](img/EFieldFiniteLine.bmp)

* **Example 1.** To calculate `[λ_C/m;Er_N/C]` (Linear charge density; Electric Field at position `r`) from 6 known variables and also with the distance `r=(L/2)/tanθ1` and angle `θ2=360°-θ1` (see figure):
```rpl
r='(3_m)/(2*tan 30_°)' θ2='360_°-30_°'
Q=5E-6_C  L=3_m  r=2.5981_m  εr=1  θ1=30_°
@ Expecting [ λ=1.66666 66666 7⁳⁻⁶ C/m Er=5 765.46436 892 N/C ]
'ROOT(ⒺE Field Finite Line;[λ;Er];[1_C/m;1_N/C])'
```

* **Example 2.** To show that the infinite line of the previous section can approximate the finite case (if `r << L` realised when `r < L/10`), we calculate `[λ_C/m;Er_N/C]` (Linear charge density; Electric Field at position `r`) with the angles `θ1=ATAN((L/2)/r)` and `θ2=360°-θ1` (see figure):
```rpl
Q=5E-6_C  L=3_m  r=5_cm  εr=1  θ1='atan(L/2/r)' θ2='360_°-θ1'
if 'r < L/10' then
@ Expecting [ λ=1.66666 66666 7⁳⁻⁶ C/m Er=598 837.52392 4 N/C ]
'ROOT(ⒺE Field Finite Line;[λ;Er];[1_C/m;1_N/C])'
end
```
Verify relative difference under condition `5_cm << 3_m` with the example of [E Field Infinite Line](#E Field Infinite Line)
```rpl
Er0 Er %Ch
@ Expecting [ -5.55093 02084 6⁳⁻² ]
@ % of relative difference
```

### E Field Infinite Plate

The expression of the perpendicular electric field is constant over an infinite plate and can approximate the field at a distance `d` from a finite plate if it is very small compare to the dimensions (length or width `L`) of the plate. On the contrary if `d >> L`, `Ep` can be approximated if we consider the whole plate as being a point charge with `q = σ·A` (where `σ` is the surface charge density), see example 2 of [Coulomb’s Law & E Field](#Coulomb’s Law & E Field).

* To calculate `[Ep_N/C;σ_C/m^2]` (Electric Field; Linear charge density) at position `[d=5_mm]` above a square plate of width `[L=8_cm]` and surface `A=L^2` where `d << L` when `d < L/10` is verified:
```rpl
L=8_cm A='L^2' d=5_mm Q=6E-6_C  A=64_cm^2  εr=1
@ Expecting [ σ=9.375⁳⁻⁸ C/cm↑2 Ep=52 941 049.997 N/C ]
if 'd < L/10' then
 'ROOT(ⒺE Field Infinite Plate;[σ;Ep];[1_C/cm^2;1_N/C])'
end
```

### Ohm’s Law & Power

* To calculate `[R_Ω;P_W]` (Resistance; Power) from 2 known variables:
```rpl
V=24_V  I=16_A
@ Expecting [ R=1.5 Ω P=384. W ]
'ROOT(ⒺOhm’s Law & Power;[R;P];[1_Ω;1_W])'
```

### Volt Divider

* To calculate `[V1_V]` (Voltage) from 3 known variables:
```rpl
R1=40_Ω  R2=10_Ω  V=100_V
@ Expecting [ V1=80. V ]
'ROOT(ⒺVolt Divider;[V1];[1_V])'
```

### Current Divider

* To calculate `[I1_A]` (Current) from 3 known variables:
```rpl
R1=10_Ω  R2=6_Ω  I=15_A
@ Expecting [ I1=5.625 A ]
'ROOT(ⒺCurrent Divider;[I1];[1_A])'
```

### Wire Resistance

* To calculate `[R_Ω]` (Resistance) from 3 known variables:
```rpl
ρ=0.0035_Ω*cm  L=50_cm  A=1_cm^2
@ Expecting [ R=0.175 Ω ]
'ROOT(ⒺWire Resistance;[R];[1_Ω])'
```

### Resistivity & Conductivity

The electrical resistivity `ρ` of most materials changes with temperature. If the temperature `T` does not vary too much, a linear approximation can be used around the reference point (`ρ0`; `T0`).

* To calculate `[ρ_(Ω*m);σ_(S/m)]` (Resistivity; Conductivity) from 4 known variables:
```rpl
ρ0=1.68E-8_Ω*m  αT=4.04E-3_K^-1  T0=293,15_K  T=373,15_K
@ Expecting [ ρ=2.22297 6⁳⁻⁸ Ω·m σ=44 984 741.1758 S/m ]
'ROOT(ⒺResistivity & Conductivity;[ρ;σ];[1_(Ω*m);1_(S/m)])'
```

### Series & Parallel R

![Series & Parallel R](img/Series&ParallelR.bmp)

* To calculate `[Rs_Ω;Rp_Ω]` (Series & Parallel Resistances) from 2 known variables:
```rpl
R1=2_Ω  R2=3_Ω
@ Expecting [ Rs=5. Ω Rp=1.2 Ω ]
'ROOT(ⒺSeries & Parallel R;[Rs;Rp];[1_Ω;1_Ω])'
```

### Series & Parallel C

![Series & Parallel C](img/Series&ParallelC.bmp)

* To calculate `[Cs_μF;Cp_μF]` (Series & Parallel Capacitances) from 2 known variables:
```rpl
C1=2_μF  C2=3_μF
@ Expecting [ Cs=1.2 μF Cp=5. μF ]
'ROOT(ⒺSeries & Parallel C;[Cs;Cp];[1_μF;1_μF])'
```

### Series & Parallel L

![Series & Parallel L](img/Series&ParallelL.bmp)

* To calculate `[Ls_mH;Lp_mH]` (Series & Parallel Inductances) from 2 known variables:
```rpl
L1=17_mH  L2=16.5_mH
@ Expecting [ Ls=33.5 mH Lp=8.37313 43283 6 mH ]
'ROOT(ⒺSeries & Parallel L;[Ls;Lp];[1_mH;1_mH])'
```

### Capacitive Energy

* To calculate `[V_V;q_μC]` (Potential; Charge) from 2 known variables:
```rpl
E=0.025_J  C=20_μF
@ Expecting [ V=50. V q=1 000. μC ]
'ROOT(ⒺCapacitive Energy;[V;q];[1_V;1_μC])'
```

### Volumic Density Electric Energy

* To calculate `[uE_(J/m^3)]` (Volumic density electric energy) from 2 known variables:
```rpl
E=5_V/m  εr=1
@ Expecting [ uE=1.10677 34773 5⁳⁻¹⁰ J/m↑3 ]
'ROOT(ⒺVolumic Density Electric Energy;[uE];[1_(J/m^3)])'
```

### Inductive Energy

* To calculate `[I_A]` (Current) from 2 known variables:
```rpl
E=4_J L=15_mH
@ Expecting [ I=23.09401 07676 A ]
'ROOT(ⒺInductive Energy;[I];[1_A])'
```

### RLC Current Delay

![RLC Current Delay](img/RLCCurrentDelay.bmp)

* To calculate `[ω_r/s;φs_°;φp_°;XC_Ω;XL_Ω]` (Series & Parallel phase angles; Reactances of capacitor & inductance) from 4 known variables:
```rpl
f=107_Hz  C=80_μF  L=20_mH  R=5_Ω
@ Expecting [ ω=672.30082 7868 r/s φs=-45.82915 71488 ° φp=-5.87715 65317 1 ° XC=18.59286 71836 Ω XL=13.44601 65574 Ω ]
'ROOT(ⒺRLC Current Delay;[ω;φs;φp;XC;XL];[1_r/s;1_°;1_°;1_Ω;1_Ω])'
```

### DC Capacitor Current

These equations approximate the dc current required to charge the voltage on a capacitor in a certain time interval.

* To calculate `[ΔV_V;Δt_s;tf_s]` (Voltage difference; Time difference; Final time) from 5 known variables:
```rpl
C=15_μF  Vi=2.3_V  Vf=3.2_V  I=10_A  ti=0_μs
@ Expecting [ ΔV=0.9 V Δt=1.35 μs tf=1.35 μs ]
'ROOT(ⒺDC Capacitor Current;[ΔV;Δt;tf];[1_V;1_μs;1_μs])'
```

### Capacitor Charge

* To calculate `[q_C]` (Voltage difference; Time difference; Final time) from 2 known variables:
```rpl
C=20_μF  V=100_V
@ Expecting [ q=2.⁳⁻³ C ]
'ROOT(ⒺCapacitor Charge;[q];[1_C])'
```

### DC Inductor Voltage

These equations approximate the dc voltage induced in an inductor by a change in current in a certain time interval.

![DC Inductor Voltage](img/DCInductorVoltage.bmp)

* To calculate `[ΔIL_A;ILf_A;tf_μs]` (Current difference; Final current; Final time) from 5 known variables:
```rpl
L=100_mH  V=52_V  Δt=32_μs  ILi=23_A  ti=0_μs
@ Expecting [ ΔIL=-1.664⁳⁻² A ILf=22.98336 A tf=32. μs ]
'ROOT(ⒺDC Inductor Voltage;[ΔIL;ILf;tf];[1_A;1_A;1_μs])'
```

### RC Transient

![RC Transient](img/RCTransient.bmp)

* To calculate `[V_V]` (Voltage) from 5 known variables:
```rpl
Vi=0_V  C=50_μF  Vf=10_V  R=100_Ω  t=2_ms
@ Expecting [ V=3.29679 95396 4 V ]
'ROOT(ⒺRC Transient;[V];[1_V])'
```

### RL Transient

![RL Transient](img/RLTransient.bmp)

* To calculate `[I_A]` (Current) from 5 known variables:
```rpl
Vi=0_V  Vf=5_V  R=50_Ω  L=50_mH  t=75_μs
@ Expecting [ I=7.22565 13671 4⁳⁻³ A ]
'ROOT(ⒺRL Transient;[I];[1_A])'
```

### Resonant Frequency

* To calculate `[ω0;Qs;Qp;f0]` (Resonant angular velocity; Parallel & Series quality factors; Resonant frequency) from 3 known variables:
```rpl
L=500_mH  C=8_μF  R=10_Ω
@ Expecting [ ω0=500. r/s Qs=25. Qp=4.⁳⁻² f0=79.57747 15459 Hz ]
'ROOT(ⒺResonant Frequency;[ω0;Qs;Qp;f0];[1_r/s;1;1;1_Hz])'
```

### Plate Capacitor

![Plate Capacitor](img/PlateCapacitor.bmp)

* To calculate `[d_cm;ΔV_V;Ein_(N/C);σ_(μC/m^2)]` (Distance; Voltage; Internal E field; Surface charge density) from 4 known variables:
  ```rpl
C=25_μF  εr=2.26  A=1_cm^2  Q=75_μC
@ Failing [ d=8.00418 57882 3⁳⁻⁹ cm σ=750 000 μC/m↑2 Ein=3.74803 89378 4⁳¹⁰ N/C ΔV=3. V ]
@ C#1 NOT OK. MSOLVER: "NO solution?", the same when SOLVE seperately for d (giving d=1_cm as a trial value), then giving the right affectation 
@ for d (d=8.00418 57882 3⁳⁻⁹ cm), SOLVE works fine to compute the expected values of the remaining Ein, ΔV & σ
'ROOT(ⒺPlate Capacitor;[d;σ;Ein;ΔV];[1_cm;1_(μC/m^2);1_(N/C);1_V])'
```

### Cylindrical Capacitor

![Cylindrical Capacitor](img/CylindricalCapacitor.bmp)

* To calculate `[C_μF;ΔV_V]` (Capacitance; Voltage) from 5 known variables:
```rpl
εr=1  Q=75_μC  ro=1_cm  ri=.999_cm  L=10_cm
@ Expecting [ C=5 560.46819 206 pF ΔV=13 488.07284 02 V ]
'ROOT(ⒺCylindrical Capacitor;[C;ΔV];[1_pF;1_V])'
```

### Solenoid Inductance

![Solenoid Inductance](img/SolenoidInductance.bmp)

* To calculate `[L_mH]` (Inductance) from 4 known variables:
```rpl
μr=2.5  n=40_1/cm  A=0.2_cm^2  h=3_cm
@ Expecting [ L=3.01592 89470 3⁳⁻² mH ]
'ROOT(ⒺSolenoid Inductance;[L];[1_mH])'
```

### Toroid Inductance

![Toroid Inductance](img/ToroidInductance.bmp)

* To calculate `[L_mH]` (Inductance) from 4 known variables:
```rpl
μr=1  N=5000  h=2_cm  ri=2_cm  ro=4_cm
@ Expecting [ L=69.31471 80464 mH ]
'ROOT(ⒺToroid Inductance;[L];[1_mH])'
```

### Sinusoidal Voltage

* To calculate `[ω_r/s;V_V]` (Angular velocity; Voltage) from 4 known variables:
```rpl
Vmax=110_V  t=30_μs  f=60_Hz  φ=15_°
@ Expecting [ ω=376.99111 8431 r/s V=29.66992 85671 V ]
'ROOT(ⒺSinusoidal Voltage;[ω;V];[1_r/s;1_V])'
```

### Sinusoidal Current

* To calculate `[I_A;f_Hz]` (Current; Frequency) from 4 known variables:
```rpl
t=3.2_s  Imax=10_A  ω=636_r/s  φ=30_°
@ Expecting [ f=101.22254 3806 Hz I=-2.84369 16568⁳⁻¹ A ]
'ROOT(ⒺSinusoidal Current;[f;I];[1_Hz;1_A])'
```

### Drift Speed & Current Density

* To calculate `[vd_m/s;J_(A/m^2);E_(V/m)]` (Drift speed; Current density; E field) from 5 known variables:
```rpl
@ C#2 First trial #1 where the preliminary calculations of input variables A, ρ & σ doesn't work "Invalid algebraic" BUT algebraics: OK
I=1_A  n=8.5e28_(m^-3)  r=0.1_cm  A='Ⓒπ*(r_cm)^2'  ρ='Ⓒqe*n' σ='CONVERT(→NUM(Ⓒqe*(n_(m^-3))*40_(cm^2/(V*s)));1_S/m)'
@ Failing [ vd=2.33733 41683 6⁳⁻⁵ m/s J=31.83098 86184 A/cm↑2 E=5.84333 54209⁳⁻³ V/m ]
'ROOT(ⒺDrift Speed & Current Density;[vd;J;E];[1_m/s;1_(A/cm^2);1_(V/m)])'
```
```rpl
@ Second working trial #2 where the input variables A, ρ & σ are a priori calculated with
@ A='Ⓒπ*(0.1_cm)^2'  ρ='Ⓒqe*n'  σ='CONVERT(→NUM(Ⓒqe*(n_(m^-3))*40_(cm^2/(V*s)));1_S/m)' 
I=1_A  n=8.5e28_(m^-3) A=3.14159 26535 9⁳⁻² cm↑2 ρ=1.36185 01389E10_C/m↑3 σ=54 474 005.556_S/m
@ Expecting [ vd=2.33733 41683 6⁳⁻⁵ m/s J=31.83098 86184 A/cm↑2 E=5.84333 54209⁳⁻³ V/m ]
'ROOT(ⒺDrift Speed & Current Density;[vd;J;E];[1_m/s;1_(A/cm^2);1_(V/m)])'
```

### Electron & Hole Mobilities

In accordance with microscopic Ohm's law, the current density is proportional to the electric field. Holes and electrons therefore move at their average drift speeds during the mean free time between collisions. As long as the electric fields are not very high, the mobilities of holes and electrons are constant.

* To calculate `[μe_(cm^2/(V*s));μe_(cm^2/(V*s));J_(A/m^2);Je_(A/m^2);Jh_(A/m^2);σ_(S/m)]` (Electron & hole mobilities; Current densities; Conductivity) from 5 known variables:
```rpl
τc=4.09365 36801 40e-15_s meeff=1.09312 60456 68e-31 kg mheff=4.55469 18569 5e-31 kg nh=6.0e18_(m^-3) ne=1.04e19_(m^-3) E=6.0e-9_V/m
@ Expecting [ μe=60. cm↑2/(V·s) μh=14.4 cm↑2/(V·s) Je=5.99854 93176 9⁳⁻¹¹ A/m↑2 Jh=8.30568 36706 3⁳⁻¹² A/m↑2 J=6.82911 76847 6⁳⁻¹¹ A/m↑2 σ=1.13818 62807 9⁳⁻² S/m ]
'ROOT(ⒺElectron & Hole Mobilities;[μe;μh;Je;Jh;J;σ];[1_(cm^2/(V*s));1_(cm^2/(V*s));1_(A/m^2);1_(A/m^2);1_(A/m^2);1_(S/m)])'
```

## Fluids

The 30 variables in the Fluids section are:

* `ε`: Roughness (dim.: length)
* `μ`: Dynamic viscosity (dim.: force·time/volume, in SI: N·s/m^3)
* `ρ`: Density (dim.: mass/volume, in SI: kg/m^3)
* `ΔP`: Pressure change (dim.: force/area, in SI: pascal, Pa)
* `Δy`: Height change
* `ΣK`: Total fitting coefficients
* `A`: Cross-sectional area
* `A1`: Initial cross-sectional area
* `A2`: Final cross-sectional area
* `D`: Diameter
* `D1`: Initial diameter
* `D2`: Final diameter
* `f`: Fanning friction factor
* `h`: Depth relative to P0 reference depth
* `hL`: Head loss (dim.: area/time^2, in SI: m^2/s^2)
* `L`: Length
* `M`: Mass flow rate (dim.: mass/time, in SI: kg/s)
* `n`: Kinematic viscosity (dim.: force·time/volume, in SI: N·s/m^3)
* `P`: Pressure at `h` (dim.: force/area, in SI: pascal, Pa)
* `P0`: Reference pressure (dim.: force/area, in SI: pascal, Pa)
* `P1`: Initial pressure (dim.: force/area, in SI: pascal, Pa)
* `P2`: Final pressure (dim.: force/area, in SI: pascal, Pa)
* `Q`: Volume flow rate (dim.: volume/time, in SI: m^3/s)
* `Reynolds`: Reynolds number
* `v1`: Initial velocitie
* `v2`: Final velocitie
* `vavg`: Average velocity
* `W`: Power input (dim.: energy/time, in SI: watt, W)
* `y1`: Initial height
* `y2`: Final height

### Pressure At Depth

This equation describes hydrostatic pressure for an incompressible fluid. Depth `h` is positive downwards from the reference.

![Pressure At Depth](img/PressureAtDepth.bmp)

* To calculate `[P_kPa]` (Pressure) from 3 known variables:
```rpl
h=100_m  ρ=1025.1817_kg/m^3  P0=1_atm
@ Expecting [ P=1 106.68481 183 kPa ]
'ROOT(ⒺPressure at Depth;[P];[1_kPa])'
```

### Bernoulli Equation

These equations represent the streamlined flow of an incompressible fluid.

![Bernoulli Equation](img/BernoulliEquation.bmp)

* To calculate `[A1_in^2;ΔP_psi;Δy_ft;Q_ft^3/min;M_lb/min;v2_ft/s;A2_in^2;D2_in]` (Initial cross-sectional area; Pressure change; Height change; Volume & Mass flow rates; Final velocity; Final cross-sectional area; Final diameter) from 7 known variables:
```rpl
P2=25_psi  P1=75_psi  y2=35_ft  y1=0_ft  D1=18_in  ρ=64_lb/ft^3  v1=100_ft/s
@ Failing [ A1=254.46900 4941 in↑2 ΔP=-50. psi Δy=35. ft Q=10 602.87520 59 ft↑3/min M=678 584.01317 5 lb/min v2=122.42131 1569 ft/s A2=207.86332 19 in↑2 D2=16.26836 81217 in ]
@ C#3 NOT OK. MSOLVER: "Inconsistent units", SOLVE: OK for A1;ΔP;Δy;Q;M calculated one at a time in order; NOT OK for v2;A2;D2:
@ "Inconsistent units" while searching for each unknown. It seems that isolating v2 from implicit eqn (1) doesn't work here
'ROOT(ⒺBernoulli Equation;[A1;ΔP;Δy;Q;M;v2;A2;D2];[1_in^2;1_psi;1_ft;1_ft^3/min;1_lb/min;1_ft/s;1_in^2;1_in])'
```

Alternate presentation adding one more known value: `v2`
```rpl
P2=25_psi  P1=75_psi  y2=35_ft  y1=0_ft  D1=18_in  ρ=64_lb/ft^3  v1=100_ft/s  v2=122.421311569_ft/s
@ Failing [ A1=254.46900 4941 in↑2 ΔP=-50. psi Δy=35. ft Q=10 602.87520 59 ft↑3/min M=678 584.01317 5 lb/min v2=122.42131 1569 ft/s A2=207.86332 19 in↑2 D2=16.26836 81217 in ]
@ C#3 NOT OK. MSOLVER: "Inconsistent units", OK for A1;ΔP;Δy;Q;M solved one at a time NOT OK for A2;D2 wrong values @ are obtained which is strange because eqn (7) should resolve for A2 BUT the value of Q change inadvertently, why?
'ROOT(ⒺBernoulli Equation;[A1;ΔP;Δy;Q;M;v2;A2;D2];[1_in^2;1_psi;1_ft;1_ft^3/min;1_lb/min;1_ft/s;1_in^2;1_in])'
```

### Flow with Losses

These equations extend Bernoulli’s equation to include power input (or output) and head loss.

![Flow with Losses](img/FlowwithLosses.bmp)

* To calculate `[A1_in^2;ΔP_psi;Δy_ft;Q_ft^3/min;M_lb/min;v2_ft/s;A2_in^2;D2_in]` (Initial cross-sectional area; Pressure change; Height change; Volume & Mass flow rates; Final velocity; Final cross-sectional area; Final diameter) from 9 known variables:
```rpl
P2=30_psi  P1=65_psi  y2=100_ft  y1=0_ft  ρ=64_lb/ft^3  D1=24_in  hL=2.0_(ft/s)^2  W=25_hp  v1=100_ft/s
@ Expecting [ A1=452.38934 2117 in↑2 ΔP=-35. psi Δy=100. ft Q=18 849.55592 15 ft↑3/min M=1 206 371.57898 lb/min v2=93.12684 14502 ft/s A2=485.77760 7264 in↑2 D2=24.86988 66004 in ]
'ROOT(ⒺFlow with Losses;[A1;ΔP;Δy;Q;M;v2;A2;D2];[1_in^2;1_psi;1_ft;1_ft^3/min;1_lb/min;1_ft/s;1_in^2;1_in])'
```

### Flow In Full Pipes

These equations adapt Bernoulli’s equation for flow in a round, full pipe, including power input (or output) and frictional losses (with the Fanning friction factor `f`).

![Flow In Full Pipes](img/FlowInFullPipes.bmp)

* To calculate `[ΔP_Psi;Δy_ft;A_in^2;n_ft^2/s;Q_ft^3/min;M_lb/min;Reynolds;f;W_hp]` (Pressure & Height changes; Cross-sectional area; Kinematic viscosity; Volume & Mass flow rates; Reynolds number; Fanning factor; Power input) from 11 known variables:
```rpl
ρ=62.4_lb/ft^3  D=12_in  vavg=8_ft/s  P2=15_psi  P1=20_psi  y2=40_ft  y1=0_ft  μ=0.00002_lbf*s/ft^2  ΣK=2.25  ϵ=0.02_in  L=250_ft
@ Failing [ ΔP=-5. psi Δy=40. ft A=113.09733 5529 in↑2 n=1.03121 95050 1⁳⁻⁵ ft↑2/s Q=376.99111 8431 ft↑3/min M=23 524.24579 01 lb/min Reynolds=775 780.51628 2 f=4.32637 07915 4⁳⁻³  W=24.95162 12864 hp ]
@ C#4 NOT OK. MSOLVER: "Inconsistent units". SOLVE hallucinate ΔP; "Constant?" for Δy, A, Q, M ; OK for n & f; "Inconsistent units" for W
'ROOT(ⒺFlow In Full Pipes;[ΔP;Δy;A;n;Q;M;Reynolds;f;W];[1_psi;1_ft;1_in^2;1_ft^2/s;1_ft^3/min;1_lb/min;1;1;1_hp])'
```
'Reynolds='(D_m)*(vavg_(m/s))*(ρ_(kg/m^3))/(μ_(kg/(m*s)))'  Reynolds=775 780.51628 23186 30725 06
## Forces and Energy

The 37 variables in the Force and Energy section are:

* `α`: Angular acceleration (dim.: angle/time^2, in SI: r/s^2)
* `ω`: Angular velocity (dim.: angle/time, in SI: r/s))
* `ωi`: Initial angular velocitie (dim.: angle/time, in SI: r/s)
* `ωf`: Final angular velocitie (dim.: angle/time, in SI: r/s)
* `ρ`: Fluid density (dim.: mass/volume, in SI: kg/m^3)
* `τ`: Torque (dim.: force·length, in SI: N·m)
* `Θ`: Angular displacement (dim.: angle, in SI: r)
* `A`: Projected area relative to flow
* `ar`: Centripetal acceleration at `r`
* `at`: Tangential acceleration at `r`
* `Cd`: Drag coefficient
* `E`: Energy (dim.: force·length, in SI: joule, J)
* `F`: Force at `r` or `x`, or Spring force ([Hooke’s Law](#Hooke’s Law)), or Attractive
force ([Law of Gravitation](#Law of Gravitation)), or Drag force ([Drag force](#Drag force))
* `I`: Moment of inertia (dim.: mass·length^2, in SI: kg·m^2)
* `k`: Spring constant (dim.: force/length, in SI: N/m)
* `Ki`: Initial kinetic energy (dim.: force·length, in SI: joule, J)
* `Kf`: Final kinetic energy (dim.: force·length, in SI: joule, J)
* `m`: Mass
* `m1`: First mass
* `m2`: Second mass
* `N`: Rotational speed (dim.: turn/time, in SI: rpm)
* `Ni`: Initial rotational speed (dim.: turn/time, in SI: rpm)
* `Nf`: Final rotational speed (dim.: turn/time, in SI: rpm)
* `P`: Instantaneous power (dim.: energy/time, in SI: watt, W)
* `Pavg`: Average power (dim.: energy/time, in SI: watt, W)
* `r`: Radius from rotation axis, or Separation distance ([Law of Gravitation](#Law of Gravitation))
* `t`: Time
* `v`: Velocity
* `vf`: Final velocity
* `v1f`: First final velocity
* `v2f`: Second final velocity
* `vi`: Initial velocity
* `v1i`: Initial velocity of mass `m1`
* `W`: Work (dim.: force·length, in SI: joule, J)
* `x`: Displacement
* `UGi`: Initial gravitational potential energy (dim.: force·length, in SI: joule, J)
* `UGf`: Final gravitational potential energy (dim.: force·length, in SI: joule, J)

### Linear Mechanics

* To calculate `[F_lbf;Ki_ft*lbf;vf_ft/s;Kf_ft*lbf;W_ft*lbf;x_ft;Pavg_hp]` (Force at `x`; Initial kinetic energy; Final speed; Final kinetic energy; Work; Average Power) from 4 known variables:
```rpl
t=10_s  m=50_lb  a=12.5_ft/s^2  vi=0_ft/s
@ Expecting [ F=19.42559 38572 lbf Ki=-1.2⁳⁻²³ ft·lbf vf=125. ft/s Kf=12 140.99616 08 ft·lbf W=12 140.99616 08 ft·lbf x=625. ft Pavg=2.20745 38474 1 hp ]
@ Note Ki is approximately 0
'ROOT(ⒺLinear Mechanics;[F;Ki;vf;Kf;W;x;Pavg];[1_lbf;1_ft*lbf;1_ft/s;1_ft*lbf;1_ft*lbf;1_ft;1_hp])'
```

### Angular Mechanics

* To calculate `[τ_ft*lbf;Ki_ft*lbf;W_ft*lbf;Kf_ft*lbf;at_ft/s^2;Ni_rpm;ωf_r/min;t_min;Nf_rpm;Pavg_hp]` (Torque; Initial kinetic energy; Work; Final kinetic energy; Tangential acceleration; Initial rotational speed; Final angular velocity; Time; Final rotational speed; Average power) from 5 known variables:
```rpl
I=1750_lb*in^2  Θ=360_°  r=3.5_in  α=10.5_r/min^2  ωi=0_r/s
@ Expecting [ τ=1.10168 29849 6⁳⁻³ ft·lbf Ki=-2.⁳⁻²³ ft·lbf W=7.69119 81602 9⁳⁻⁴ ft·lbf Kf=7.69119 81602 9⁳⁻⁴ ft·lbf at=8.50694 44444 4⁳⁻⁴ ft/s↑2 Ni=-2.⁳⁻²³ rpm ωf=3.82893 79358 7 r/min t=0.36466 07557 97 min Nf=9.69881 30938 9⁳⁻² rpm Pavg=6.39132 69309 3⁳⁻⁸ hp ]
@ Failing [ τ=1.10168 29849 6⁳⁻³ ft·lbf Ki=-2.⁳⁻²³ ft·lbf W=6.92207 83442 6⁳⁻³ ft·lbf Kf=6.92207 83442 6⁳⁻³ ft·lbf at=8.50694 44444 4⁳⁻⁴ ft/s↑2 Ni=-2.⁳⁻²³ rpm ωf=11.48681 38076 r/min t=1.09398 22673 9 min Nf=0.29096 43928 17 rpm Pavg=1.91739 80792 8⁳⁻⁷ hp ]
@ C#5  NOT OK MSOLVER hallucinates too imprecise values starting with W, Kf, ωf, Nf & Pavg
'ROOT(ⒺAngular Mechanics;[τ;Ki;W;Kf;at;Ni;ωf;t;Nf;Pavg];[1_ft*lbf;1_ft*lbf;1_ft*lbf;1_ft*lbf;1_ft/s^2;1_rpm;1_r/min;1_min;1_rpm;1_hp])'
```

### Centripetal Force

* To calculate `[ω_r/s;F_N;v_m/s;ar_m/s]` (Angular velocity; Force; Velocity; Centripetal accélération at `r`) from 3 known variables:
```rpl
m=1_kg  r=5_cm  N=2000_Hz
@ Expecting [ ω=12 566.37061 44 r/s F=7 895 683.52087 N v=628.31853 0718 m/s ar=7 895 683.52087 m/s↑2 ]
'ROOT(ⒺCentripetal Force;[ω;F;v;ar];[1_r/s;1_N;1_m/s;1_m/s^2])'
```

### Hooke’s Law

The force is that exerted by the spring.

![Hooke’s Law](img/Missing name.bmp)

* To calculate `[F_lbf;W_ft*lbf]` (Force; Work) from 2 known variables:
```rpl
k=1725_lbf/in  x=1.25_in
@ Expecting [ F=-2 156.25 lbf W=-112.30468 75 ft·lbf ]
'ROOT(ⒺHooke’s Law;[F;W];[1_lbf;1_ft*lbf])'
```

### 1D Elastic Collisions

![1D Elastic Collisions](img/1DElasticCollisions.bmp)

* To calculate `[v1f_m/s;v2f_m/s]` (Final velocities of mass `m1` & `m2`) from 3 known variables:
```rpl
m1=10_kg  m2=25_kg  v1i=100_m/s
@ Expecting [ v1f=-42.85714 28571 m/s v2f=57.14285 71429 m/s ]
'ROOT(Ⓔ1D Elastic Collisions;[v1f;v2f];[1_m/s;1_m/s])'
```

### Drag Force

* To calculate `[F_N]` (Drag force) from 4 known variables:
```rpl
Cd=0.05  ρ=1000_kg/m^3  A=7.5E6_cm^2  v=35_m/s
@ Expecting [ F=22 968 750. N ]
'ROOT(ⒺDrag Force;[F];[1_N])'
```

### Gravitation Law

* To calculate `[F_N;UGf_J;UGi_J;W_J]` (Gravitational force; Work; Final & Initial potential energy) from 5 known variables:
```rpl
m1=2E15_kg  m2=2E18_kg  r=1000000_km  ri=1000000_km  rf=5000000_km
@ Expecting [ F=266 972. N UGf=-5.33944⁳¹³ J UGi=-2.66972⁳¹⁴ J W=2.13577 6⁳¹⁴ J ]
'ROOT(ⒺGravitation Law;[F;UGf;UGi;W];[1_N;1_J;1_J;1_J])'
```

### Relativity Mass Energy

* To calculate `[E_J]` (Relativistic energy) from 1 known variable:
```rpl
m=9.1E-31_kg
@ Expecting [ E=8.17867 2124⁳⁻¹⁴ J ]
'ROOT(ⒺRelativity Mass Energy;[E];[1_J])'
```

## Gases

The 38 variables in the Gases section are:

* `λ`: Mean free path (dim.: length)
* `ρ`: Flow density (dim.: mass/volume, in SI: kg/m^3)
* `ρr`: Reduced state factor
* `ρri`: Initial reduced state factor
* `ρrf`: Final reduced state factor
* `ρ0`: Stagnation density (dim.: mass/volume, in SI: kg/m^3)
* `A`: Flow area
* `At`: Throat area
* `d`: Molecular diameter
* `k`: Specific heat ratio
* `M`: Mach number
* `m`: Mass
* `MW`: Molecular weight (dim.: mass/mole, in SI: g/gmol)
* `n`: Number of moles, or Polytropic constant ([Polytropic Processes](#Polytropic Processes))
* `P`: Pressure, or Flow pressure ([Isentropic Flow](#Isentropic Flow)) (dim.: force/area, in SI: pascal, Pa)
* `P0`: Stagnation pressure (dim.: force/area, in SI: pascal, Pa)
* `Pc`: Pseudocritical pressure (dim.: force/area, in SI: pascal, Pa)
* `Pi`: Initial pressure (dim.: force/area, in SI: pascal, Pa)
* `Pf`: Final pressure (dim.: force/area, in SI: pascal, Pa)
* `Pr`: Reduced pressure
* `Pri`: Initial reduced ressure
* `Prf`: Final reduced pressure
* `T`: Temperature, or Flow temperature ([Isentropic Flow](#Isentropic Flow))
* `T0`: Stagnation temperature
* `Tc`: Pseudocritical temperature
* `Tr`: Reduced temperature
* `Tri`: Initial reduced temperature
* `trf`: Final reduced temperature
* `Ti`: Initial temperature
* `Tf`: Final temperature
* `V`: Volume
* `Vi`: Initial volume
* `Vf`: Final volume
* `vrms`: Root-mean-square (rms) velocity
* `W`: Work (dim.: force·length, in SI: joule, J)
* `Z`: Gas compressibility correction factor
* `Zi`: Initial gas compressibility correction factor
* `Zf`: Final gas compressibility correction factor

### Ideal Gas

* To calculate `[n_mol;m_kg]` (Number of moles; Mass) from 4 known variables:
```rpl
T=16.85_°C  P=1_atm  V=25_l  MW=36_g/mol
@ Expecting [ n=1.05056 86529 9 mol m=0.03782 04715 08 kg ]
'ROOT(ⒺIdeal Gas;[n;m];[1_mol;1_kg])'
```

### Ideal Gas Law Change

* To calculate `[Vf_l]` (Volume final) from 5 known variables:
```rpl
Pi=1.5_kPa  Pf=1.5_kPa  Vi=2_l  Ti=100_°C  Tf=373.15_K
@ Expecting [ Vf=2. l ]
'ROOT(ⒺIdeal Gas Law Change;[Vf];[1_l])'
```

### Isothermal Expansion

These equations apply to an ideal gas.

* To calculate `[m_kg;W_J]` (Mass; Work) from 5 known variables:
```rpl
Vi=2_l  Vf=125_l  T=300_°C  n=0.25_mol  MW=64_g/mol
@ Expecting [ m=0.016 kg W=4 926.46608 432 J ]
'ROOT(ⒺIsothermal Expansion;[m;W];[1_kg;1_J])'
```

### Polytropic Processes

These equations describe a reversible pressure-volume change of an ideal gas such that `P·Vn` is constant. Special cases include isothermal processes (`n = 1`), isentropic processes (`n = k`, the specific heat ratio), and constant-pressure processes (`n = 0`).

* To calculate `[n_1;Tf_°F]` (Polytropic number; Final temperature) from 5 known variables:
```rpl
Pi=15_psi  Pf=35_psi  Vi=1_ft^3  Vf=0.50_ft^3  Ti=75_°F
@ Expecting [ n=1.22239 24213 4 Tf=346.54537 037 K ]
'ROOT(ⒺPolytropic Processes;[n;Tf];[1;1_K])'
```

### Isentropic Flow

![Isentropic Flow](img/IsentropicFlow.bmp)

The calculation differs at velocities below and above Mach 1. The Mach number is based on the speed of sound in the compressible fluid.

* To calculate `[P_kPa;ρ_kg/m^3;At_cm^2]` (Flow pressure; Flow density; Throat area) from 7 known variables:
```rpl
k=2  M=0.9  T0=26.85_°C  T=373.15_K  ρ0=100_kg/m^3  P0=100_kPa  A=1_cm^2
@ Expecting [ P=154.71213 6111 kPa ρ=124.38333 3333 kg/m↑3 At=0.99280 71853 34 cm↑2 ]
'ROOT(ⒺIsentropic Flow;[P;ρ;At];[1_kPa;1_kg/m^3;1_cm^2])'
```

### Real Gas Law

These equations adapt the ideal gas law to emulate real-gas behavior.

* To calculate `[Z_1;n_mol;m_kg]` (Gas compressibility correction factor; Number of mole; Mass) from 7 known variables:
```rpl
Pc=48_atm  Tc=298_K  P=5_kPa  V=10_l  MW=64_g/mol  T=348.15_K
@ Expecting [ Z=0.99977 57972 69 n=0.01727 69390 32 mol m=0.00110 57240 98 kg ]
'ROOT(ⒺReal Gas Law;[Z;n;m];[1;1_mol;1_kg])'
```

### Real Gas State Change

This equation adapts the ideal gas state-change equation to emulate real-gas behavior.

* To calculate `[Zi_1;Zf_1;Vf_l]` (Initial & Final gas compressibility correction factor; Final volume) from 7 known variables:
```rpl
Pc=48_atm  Pi=100_kPa  Pf=50_kPa  Ti=348.15_K  Tc=298_K  Vi=10_l  Tf=523.15_K
@ Expecting [ Zi=0.99550 62096 36 Zf=0.99938 68303 14 Vf=30.17028 92974 l ]
'ROOT(ⒺReal Gas State Change;[Zi;Zf;Vf];[1;1;Vf_l])'
```

### Kinetic Theory

These equations describe properties of an ideal gas.

* To calculate `[vrms_m/s;n_mol;m_kg;λ_nm]` (Root-mean-square velocity; Number of mole; Mean free path) from 7 known variables:
```rpl
P=100_kPa  V=2_l  T=300_K  MW=18_g/mol  d=2.5_nm
@ Expecting [ vrms=644.76595 0487 m/s n=0.08018 15700 28 mol m=0.00144 32682 61 kg λ=1 nm ]
@ Failing [ vrms=644.76778 7657 m/s n=0.08018 11130 98 mol m=1.44326 00357 69⁳⁻³ kg λ=1.49163 44918 94⁳⁰ nm ]
@ C#6 NOT OK. MSOLVER calculates a wrong λ value, SOLVE only calculates separately the 3 first unknowns then the
@ computation of λ is wrong
'ROOT(ⒺKinetic Theory;[vrms;n;m;λ];[1_m/s;1_mol;1_kg;1_nm])'
```


## Heat transfer

The 31 variables in the Heat Transfer section are:

* `α`: Expansion coefficient (dim.: 1/temperature, in SI: K^-1)
* `δ`: Elongation (dim.: length)
* `λ1`: Lower wavelength limits (dim.: length)
* `λ2`: Upper wavelength limits (dim.: length)
* `λmax`: Wavelength of maximum emissive power (dim.: length)
* `ΔT`: Temperature difference
* `A`: Area
* `c`: Specific heat (dim.: energy/(mass·temperature), in SI: J/(kg·K))
* `eb12`: Emissive power in the range λ1 to λ2 (dim.: power/area, in SI: W/m^2)
* `eb`: Total emissive power (dim.: power/area, in SI: W/m^2)
* `f`: Fraction of emissive power in the range λ1 to λ2
* `h`: Convective heat-transfer coefficient (dim.: power/(area·temperature) in SI: W/(m^2·K))
* `h1`: Convective heat-transfer coefficient (dim.: power/(area·temperature) in SI: W/(m^2·K))
* `h3`: Convective heat-transfer coefficient (dim.: power/(area·temperature) in SI: W/(m^2·K))
* `k`: Thermal conductivity (dim.: power/(length·temperature) in SI: W/(m·K))
* `k1`: Thermal conductivity (dim.: power/(length·temperature) in SI: W/(m·K))
* `k2`: Thermal conductivity (dim.: power/(length·temperature) in SI: W/(m·K))
* `k3`: Thermal conductivity (dim.: power/(length·temperature) in SI: W/(m·K))
* `L`: Length
* `L1`: Length
* `L2`: Length
* `L3`: Length
* `m`: Mass
* `Q`: Heat capacity (dim.: force·length, in SI: joule, J)
* `qr`: Heat transfer rate (dim.: power=energy/time, in SI: watt, W)
* `T`: Temperature
* `Tc`: Cold surface temperature ([Conduction^](#Conduction)), or Cold fluid temperature ([Convection](#Convection))
* `Th`: Hot surface temperature, or Hot fluid temperature ([Conduction + Convection](#Conduction + Convection))
* `Ti`: Initial temperature
* `Tf`: Final temperature
* `U`: Overall heat transfer coefficient (dim.: power/(area·temperature) in SI: W/(m^2·K))

### Heat Capacity

* To calculate `[Tf_°C;c_kJ/(kg*K)]` (Final temperature; Specific heat) from 4 known variables:
```rpl
ΔT=15_°C  Ti=0_°C  m=10_kg  Q=25_kJ
@ Expecting [ Tf=15. °C c=0.16666 66666 67 kJ/(kg·K) ]
'ROOT(ⒺHeat Capacity;[Tf;c];[1_°C;1_kJ/(kg*K)])'
```

### Thermal Expansion

![Thermal Expansion](img/ThermalExpansion.bmp)

* To calculate `[α_K^-1;Ti_°C]` (Expansion coefficient; Initial temperature) from 4 known variables:
```rpl
ΔT=15_°C  L=10_m  Tf=25_°C  δ=1_cm
@ Expecting [ α=0.00004 K⁻¹ Ti=10. °C ]
'ROOT(ⒺThermal Expansion;[α;Ti];[1_K^-1;1_°C])'
```

### Conduction

![Conduction](img/Conduction.bmp)

* To calculate `[qr_W;ΔT_°C]` (Heat transfer rate; Temperature difference) from 5 known variables:
```rpl
Tc=25_°C  Th=75_°C  A=12.5_m^2  L=1.5_cm  k=0.12_W/(m*K)
@ Expecting [ qr=5 000. W ΔT=50. °C ]
'ROOT(ⒺConduction;[qr;ΔT];[1_W;1_°C])'
```

### Convection

![Convection](img/Convection.bmp)

* To calculate `[Th_°C;ΔT_°C]` (Hot surface temperature; Temperature difference) from 4 known variables:
```rpl
Tc=26.85_°C  A=200_m^2  h=0.005_W/(m^2*K)  qr=10_W
@ Expecting [ Th=36.85 °C ΔT=10. °C ]
'ROOT(ⒺConvection;[Th;ΔT];[1_°C;1_°C])'
```

### Conduction & Convection

If you have fewer than three layers, give the extra layers a zero thickness and any nonzero conductivity. The two temperatures are fluid temperatures – if instead you know a surface temperature, set the corresponding convective coefficient to 10^999999.

![Conduction + Convection](img/Conduction+Convection.bmp)

* To calculate `[Tc_°C;qr_W;U_W/(m^2*K)]` (Cold surface temperature; Heat transfer rate; Overall heat transfer coefficient) from 11 known variables:
```rpl
ΔT=35_°C  Th=55_°C  A=10_m^2  h1=0.05_W/(m^2*K)  h3=0.05_W/(m^2*K)  L1=3_cm  L2=5_cm  L3=3_cm  k1=0.1_W/(m*K)  k2=.5_W/(m*K)  k3=0.1_W/(m*K)
@ Expecting [ Tc=20. °C qr=8.59950 85995 1 W U=0.02457 00245 7 W/(m↑2·K) ]
'ROOT(ⒺConduction & Convection;[Tc;qr;U];[1_°C;1_W;1_W/(m^2*K)])'
```

### Black Body Radiation

F0λ(λ_m, T_K) is the black body emissive power Function which returns the fraction of total black-body emissive power at temperature `T_K` between wavelengths 0 and `λ_m`. It is the integral of the Planck distribution.

![Black Body Radiation](img/BlackBodyRadiation.bmp)

* To calculate `[λmax_nm;eb_W/m^2;f_1;eb12_W/m^2;q_W]` (Wavelength of maximal emission; Total emissive power; Fraction of emissive power between λ1 & λ2; Emissive power between λ1 & λ2; Heat transfer rate) from 4 known variables:
```rpl
T=1273,15_K  Tmax=1273,15_K  λ1=1000_nm  λ2=600_nm  A=1_cm^2
@ Failing [ λmax=2 276.06484 325 nm eb=148 980.70811 W/m↑2 f=0.00360 91140 47 eb12=537.68836 6343 W/m↑2 q=14.89807 0811 W ]
@ C#7 NOT OK: MSOLVER: "Inconsistent units" due to the integration limits having units (see ISSUE #1307 & #1314), SOLVE computes eb with "Sign reversal", then SOLVE computes eb12 & q correctly
'ROOT(ⒺBlack Body Radiation;[λmax;eb;f;eb12;q];[1_nm;1_W/m^2;1;1_W/m^2;1_W])'
```


## Magnetism

The 28 variables in the Magnetism section are:

* `α1`: Subtended internal left angle relative to the top ends of the solenoid
* `α2`: Subtended internal right angle relative to the top ends of the solenoid
* `θ1`: Subtended left angle relative to the top ends of the solenoid
* `θ2`: Subtended right angle relative to the ends of the wire
* `θ`: Angle between the line of the magnetic field and the speed of the moving charge
* `μr`: Relative permeability
* `B`: Magnetic field (dim.: mass/(time^2·current), in SI: tesla, T)
* `d`: Separation distance
* `Dpitch`: Pitch of the helicoidal motion (dim.: length)
* `Fba`: Force
* `fc`: Cyclotron frequency (dim.: time^-1, in SI: hertx, Hz)
* `I`: Current (dim.: charge/time, in SI: ampere, A)
* `Ia`: Current (dim.: charge/time, in SI: ampere, A)
* `Ib`: Current (dim.: charge/time, in SI: ampere, A)
* `L`: Length
* `m`: Mass
* `N`: Total number of turns
* `nl`: Number of turns per unit length (dim.: length^-1)
* `q`: Charge of the moving charge (dim.: charge, in SI: coulomb, C)
* `r`: Distance from center of wire
* `Rc`: Radius of the circular part of the motion
* `ri`: Inside radius of toroid
* `ro`: Outside radius of toroid
* `rw`: Radius of wire
* `uB`: Volumic density of magnetic energy (dim.: energy/volume, in SI: J/m^3)
* `v`: Speed of the moving charge
* `T`: Period (dim.: time)
* `VH`: Hall tension (dim.: energy/charge, in SI: volt, V)

#### Straight Wire Infinite

The magnetic field expression differs depending upon whether the point at `r` is inside or outside the wire of radius `rw` and the calculations are done accordingly. The expression for the magnetic field at the distance `r` is approximately valid if the distance is such that `r << L` and therefore also applies for a wire of finite length `L` providing that `r < L/10` (see the following example 2 compared to example 2 of "Straight Wire Finite"). Note that if an electric current passes through a straight wire, one must use the following right-hand rule te determine the direction of the `B` field: when the thumb is pointed in the direction of conventional current (from positive to negative), the curled fingers will then point in the direction of the magnetic field (see fig.).


![Straight Wire Infinite](img/StraightWireInfinite.bmp)

* **Example 1.** Inside the wire, to calculate `[B_T]` (Magnetic field) from 4 known variables:
```rpl
μr=1  rw=0.25_cm  r=0.2_cm  I=25_A
@ Expecting [ B=0.0016 T ]
'ROOT(ⒺStraight Wire Infinite;[B];[1_T])'
```

* **Example 2.** Outside the wire, to calculate `[B_T]` (Magnetic field) from 4 known variables:
```rpl
μr=1  rw=0.25_cm  r=5_cm  I=25_A
@ Expecting [ B=0.0001 T ]
'ROOT(ⒺStraight Wire Infinite;[B];[1_T])'
```

The code below saves the reference value for comparison with the example 2 in [B Field Finite Wire](#B Field Finite Wire):
```rpl
@ Save the reference value for comparison below
B0=B
```

#### Straight Wire Finite

The expression for the magnetic field at the distance `r` depends on the subtended angles `θ1` and `θ2` relative to the ends of the wire of finite length `L`. The magnetic field expression differs depending upon whether the point at `r` is inside or outside the wire of radius `rw` and the calculations are done accordingly.

![B Field From Finite Wire](img/B Field From Finite Wire.bmp)

* **Example 1.** To calculate `[B_T]` (Magnetic field) from 6 known variables:
```rpl
μr=1_1  rw=0.25_cm  r=5_cm  I=25_A  θ1=30_°  θ2=150_°
@ Expecting [ B=8.66025 40366 5⁳⁻⁵ T ]
'ROOT(ⒺStraight Wire Finite;[B];[1_T])'
```

* **Example 2.** When 'r << L' which means 'r < L/10', we can verify that the value of B for a infinite wire approximates the exact value calculated for a finite wire of length 'L'.
```rpl
L=3_m  μr=1  rw=0.25_cm  r=5_cm  I=25_A  θ1='atan(r/L/2)'  θ2='180_°-θ1'
if 'r < L/10' then
@ Expecting [ B=9.99965 27944 8⁳⁻⁵ T ]
'ROOT(ⒺStraight Wire Finite;[B];[1_T])'
end
```
Verify relative difference under condition `5_cm << 3_m` with the example 2 of [Straight Wire Infinite](#Straight Wire Infinite)
```rpl
B0 B %Ch
@ Expecting [ -3.47204 13877 8⁳⁻³ ]
@ % of relative difference
```

#### Force Between Wires

The force between wires is positive for an attractive force (for currents having the same sign) and negative otherwise, corresponding to a repulsive force.

![Force Between Wires](img/ForceBetweenWires.bmp)

* To calculate `[Fba_N]` (Magnetic force) from 4 known variables:
```rpl
Ia=10_A  Ib=20_A  μr=1  L=50_cm  d=1_cm
@ Expecting [ Fba=1.99999 99997 2⁳⁻³ N ]
'ROOT(ⒺForce Between Wires;[Fba];[1_N])'
```

#### B Field In Infinite Solenoid

The expression for the magnetic field in the center is approximately valid if the radius of the solenoid < `L` and therefore also applies inside a solenoid of finite length `L`. The right-hand rule applies also here: when the fingers curl around the solenoid in the sense of the current, the thumb points in the direction of the magnetic field (see fig.).

![B Field In Infinite Solenoid](img/BFieldInInfiniteSolenoid.bmp)

* To calculate `[B_T]` (Magnetic field) from 3 known variables:
```rpl
μr=10  nl=5000_m^-1  I=1.25_A
@ Expecting [ B=0.07853 98163 29 T ]
'ROOT(ⒺB Field In Infinite Solenoid;[B];[1_T])'
```
The code below saves the reference value for comparison with the example 2 in [B Field Finite Solenoid](#B Field Finite Solenoid):
```rpl
@ Save the reference value for comparison below
B0=B
```

#### B Field In Finite Solenoid

The expression for the magnetic field in the center depends on the subtended internal angles `α1` and `α2` relative to the top ends of the solenoid of finite length `L`.

![B Field In Finite Solenoid](img/B Field In Finite Solenoid.bmp)

* **Example 1.** Inside the wire, to calculate `[B_T]` (Magnetic field) from 5 known variables:
```rpl
μr=10  nl=5_mm^-1  I=1.25_A  α1=150_°  α2=30_°
@ Expecting [ B=0.06801 74761 49 T ]
'ROOT(ⒺB Field In Finite Solenoid;[B];[1_T])'
```

* **Example 2.** When `r << L` which means `r < L/10`, we can verify that the value of `B` for a infinite solenoid approximates the exact value calculated for a finite solenoid of length `L`.
   ```rpl
L=3_m  μr=10  r=10_cm  nl=5000_m^-1  I=1.25_A  α2='atan(r/L/2)'  α1='180_°-α2'
if 'r < L/10' then
@ Expecting [ B=0.07852 89102 93 T ]
'ROOT(ⒺB Field In Finite Solenoid;[B];[1_T])'
end
```
Verify relative difference under condition 10_cm << 3_m with the example of [B Field In Infinite Solenoid](#B Field In Infinite Solenoid)
```rpl
B0 B %Ch
@ Expecting [ -0.01388 59960 4 ]
@ % of relative difference
```

#### B Field In Toroid

The magnetic field `B` is calculated in the center of the torroid. The right-hand rule applies also here: when the fingers curl around the outer circle of the torroid following the sense of the current, the thumb points in the direction of the central magnetic field (see fig.).

![B Field In Toroid](img/BFieldInToroid.bmp)

* To calculate `[B_T]` (Magnetic field) from 5 known variables:
```rpl
μr=10  N=50  ri=5_cm  ro=7_cm  I=10_A
@ Expecting [ B=0.01666 66666 64 T ]
'ROOT(ⒺB Field In Toroid;[B];[1_T])'
```

#### Hall Effect

When a conductor carrying a current (to the right) is suddenly plunged into a perpendicular magnetic field (towards the bottom), there is a deviation (towards the top) of the free electrons which unbalances the distribution of electric charges. This transfer of charges from top to bottom gives rise to an electric force which in return balances the magnetic force. And it is precisely the appearance of this new electric field which is revealed by the Hall voltage `VH` measured between the top and the bottom of the conductor (small multimeter on the right).

![Hall Effect](img/Hall Effect VH.bmp)

* To calculate `[VH_V]` (Hall tension) from 5 known variables:
```rpl
n=5e28_(1/m^3)  B=0.641_T  q=1.60217 6634e-19_C  L=2_mm  I=10_A
@ Expecting [ VH=4.00080 73167 3⁳⁻⁷ V ]
'ROOT(ⒺHall Effect;[VH];[1_V])'
```

#### Cyclotron Motion

Under the perpendicular magnetic field, the moving charge has a circular trajectory and turns at the cyclotron frequency with the rotation period `T`.

![Cyclotron Motion](img/Cyclotron_BW.bmp)

* To calculate `[Rc_m;fc_Hz;T_s]` (Radius of the circular path; Cyclotron frequency; Period) from 4 known variables:
```rpl
m=1.67262 19259 5e-27_kg  B=0.8_T  q=1.60217 6634e-19_C  v=4.6e7_m/s
@ Expecting [ Rc=6.00281 88341 5⁳⁻¹ m fc=12 196 149.1501 Hz T=8.19930 93696 5⁳⁻⁸ s ]
'ROOT(ⒺCyclotron Motion;[Rc;fc;T];[1_m;1_Hz;1_s])'
```

#### Helicoidal Motion

Under the magnetic field lines (at angle `θ` with the speed vector), the moving charge has an helicoidal trajectory of pitch `Dpitch`, radius `Rc` and period `T`.

![Helicoidal Motion](img/Helicoidal Motion BW.bmp)

* To calculate `[Rc_m;T_s;Dpitch_m]` (Radius of the circular path; Period, pitch of the helicoidal motion) from 4 known variables:
```rpl
m=1.67262 19259 5e-27_kg  B=0.8_T  q=1.60217 6634e-19_C  v=4.6e7_m/s  θ=30_°
@ Expecting [ Rc=3.00140 94170 8⁳⁻¹ m T=8.19930 93696 5⁳⁻⁸ s Dpitch=3.26637 26955 m ]
'ROOT(ⒺHelicoidal Motion;[Rc;T;Dpitch];[1_m;1_s;1_m])'
```

#### Volumic Density Magnetic Energy

* To calculate `[uB_(J/m^3)]` (Volumic density of magnetic energy) from 2 known variables:
```rpl
μr=3.0  B=0.8_T
@ Expecting [ uB=84 882.63632 74 J/m↑3 ]
'ROOT(ⒺVolumic Density Magnetic Energy;[uB];[1_(J/m^3)])'
```


## Motion

The 38 variables in the Motion section are:

* `α`: Angular acceleration (dim.: angle/time^2, in SI: r/s^2)
* `ω`: Angular velocity ([Circular Motion](#Circular Motion)), or Angular velocity at `t` ([Angular Motion](#Angular Motion)) (dim.: angle/time, in SI: r/s)
* `ω0`: Initial angular velocity (dim.: angle/time, in SI: r/s)
* `ρ`: Fluid density (dim.: mass/volume, in SI: kg/m^3)
* `θ`: Angular position at `t` (dim.: angle)
* `θ0`: Initial angular position ([Angular Motion](#Angular Motion)), or Initial vertical angle ([Projectile Motion](#Projectile Motion))
* `φ`: Latitude (dim.: angle)
* `a`: Acceleration
* `Ah`: Projected horizontal area
* `ar`: Centripetal acceleration at `r`
* `Cd`: Drag coefficient
* `fr`: Fraction of the terminal velocity `vt`
* `gloc`: local gravitational acceleration of a planet or star (dim.: length/time^2)
* `gearth`: local gravitational acceleration on Earth (dim.: length/time^2)
* `h`: altitude (dim.: length)
* `hmax`: maximum height of the projectile Motion
* `m`: Mass
* `Mp`: Planet or star mass
* `N`: Rotational speed (dim.: time^-1, in SI: hertz, Hz)
* `R`: Horizontal range ([Projectile Motion](#Projectile Motion)), or Planet or Star radius ([Object in Free Fall](#Object in Free Fall)) & ([Escape and Orbital Velocities](#Escape and Orbital Velocities))
* `r`: Radius
* `rc`: Radius of circular motion
* `t`: Time
* `tf`: Time of flight of a projectile
* `tfr`: time required to reach the fraction `fr` of the terminal velocity
* `v`: Velocity at `t` ([linear Motion](#linear Motion)), or Tangential velocity at `r` ([Circular Motion¸](#Circular Motion)), or Falling velocity at time `t` ([Terminal Velocity](#Terminal Velocity)) & ([Buoyancy & Terminal Velocity](#Buoyancy & Terminal Velocity))
* `v0`: Initial velocity
* `ve`: Escape velocity in a gravitational field
* `vcx`: Horizontal (component x) of velocity at `t`
* `vcy`: Vertical (component y) of velocity at `t`
* `vo`: Orbital velocity in a gravitational field
* `Vol`: Volume of the moving object
* `vt`: Terminal velocity reached in a vertical fall
* `x`: Horizontal position at `t`
* `x0`: Initial horizontal position
* `xfr`: Displacement during `tfr`
* `y`: Vertical position at `t`
* `y0`: Initial vertical position

#### Linear Motion

* To calculate `[a_m/s^2;v_m/s]` (Acceleration; Velocity at time `t`) from 4 known variables:
```rpl
x0=0_m  x=100_m  t=10_s  v0=1_m/s
@ Expecting [ a=1.8 m/s↑2 v=19. m/s ]
'ROOT(ⒺLinear Motion;[a;v];[1_m/s^2;1_m/s])'
```

#### Object In Free Fall

By definition, an object in free fall only experiences local gravitational acceleration `gloc`. This depends on the mass of the star or planet and the distance `r` center to center (where we assume that the position is greater than the radius of the mass). For the Earth, we can calculate an approximate value `gearth` of the acceleration of gravity as a function of latitude `φ` and for an altitude `h` low compared to the Earth's radius (typically: a few thousand meters, valid in commercial aviation).

* To calculate `[t_s;v_ft/s;r_m;gearth_m/s^2]` (Time; Velocity at time `t`; Radius; Acceleration of gravity at latitude `φ` & altitude `h`) from 7 known variables:
```rpl
y0=1000_ft  y=0_ft  v0=0_ft/s  gloc=9.80665_m/s↑2  φ=45_°  h=1000_m  Mp=5.9722e24_kg
@ Expecting [ t=7.88428 18533 5 s v=-253.66926 7182 ft/s r=6 375 305.41311 m gearth=9.80321 00310 8 m/s↑2 ]
'ROOT(ⒺObject In Free Fall;[t;v;r;gearth];[1_s;1_ft/s;1_m;1_m/s^2])'
```

#### Projectile Motion

During the time of flight `tf`, the motion of a projectile follows a symetric parabole of horizontal range `R` and of maximum height `hmax`.

![Projectile Motion](img/Projectile_BW.bmp)

* To calculate `[R_ft;vcx_ft/s;vcy_ft/s;x_ft;y_ft;hmax_ft;tf_s]` (Range, Components `x` & `y` of velocity at time `t`; Positions `x` & `y` at time `t`; Maximum height; Time of flight) from 5 known variables:
```rpl
x0=0_ft  y0=0_ft  θ0=45_°  v0=200_ft/s  t=10_s
@ Expecting [ R=1 243.23800 686 ft vcx=141.42135 6237 ft/s vcy=-180.31912 9327 ft/s x=1 414.21356 237 ft y=-194.48886 5448 ft hmax=310.80950 1716 ft tf=8.79102 02528 1 s ]
'ROOT(ⒺProjectile Motion;[R;vcx;vcy;x;y;hmax;tf];[1_ft;1_ft/s;1_ft/s;1_ft;1_ft;1_ft;1_s])'
```

#### Angular Motion

* To calculate `[ω_r/min;Θ_°]` (Angular velocity at time `t`; Angular position at time `t`) from 4 known variables:
```rpl
θ0=0_°  ω0=0_r/min  α=1.5_r/min^2  t=30_s
@ Expecting [ ω=7.5⁳⁻¹ r/min θ=10.74295 86587 ° ]
'ROOT(ⒺAngular Motion;[ω;θ];[1_r/min;1_°])'
```

#### Uniform Circular Motion

* To calculate `[ω_r/min;ar_ft/s^2;N_rpm]` (Angular velocity; Centripetal acceleration at `r`; Rotational speed) from 2 known variables:
```rpl
rc=25_in  v=2500_ft/s
@ Expecting [ ω=72 000. r/min ar=3 000 000. ft/s↑2 N=11 459.15590 26 rpm ]
'ROOT(ⒺUniform Circular Motion;[ω;ar;N];[1_r/min;1_ft/s^2;1_rpm])'
```

#### Terminal Velocity

Terminal velocity is the maximum speed attainable by an object as it falls through a fluid like air for instance. It is reached when the sum of the increasing drag force is equal to the downward force of gravity acting on the object (neglecting buoyancy), leading to a zero net force at the resulting terminal velocity.

* **Example 1**. For a falling big mass, to calculate `[vt_ft/s;v_ft/s;tfr_s;xfr_ft]` (Terminal velocity; Velocity at time `t`; Time required to reach the fraction `fr` of `vt`; Displacement during `tfr`) from 6 known variables:
```rpl
Cd=0.15  ρ=0.025_lb/ft^3  Ah=100000_in^2  m=1250_lb  t=5_s  fr=0.95
@ Expecting [ vt=175.74722 3631 ft/s v=127.18655 2185 ft/s tfr=10.00590 25332 s ]
@ Failing [ vt=175.74722 3631 ft/s v=127.18655 2185 ft/s tfr=10.00590 25332 s  xfr=1 117.39339 246 ft ]
@ C#8 MSOLVER: "Inconsistent units" BUT works fine for vt, v & tfr without xfr which results from an integral
@ '(175.74722 3631_ft/s)*∫(0;10.00590 25332;TANH(t*Ⓒg/(175.74722 3631_ft/s)*(1_s));t)*(1_s)'=1 117.39339 246 ft=xfr
@'ROOT(ⒺTerminal Velocity;[vt;v;tfr;xfr];[1_ft/s;1_ft/s;1_s;1_ft])'
'ROOT(ⒺTerminal Velocity;[vt;v;tfr];[1_ft/s;1_ft/s;1_s])'
```

* **Example 2**. For a human skydiving head first, to calculate `[vt_m/s;v_m/s;tfr_s;xfr_m]` (Terminal velocity; Velocity at time `t`; Time required to reach the fraction `fr` of `vt`; Displacement during `tfr`) from 6 known variables:
```rpl
Cd=0.7  ρ=1.29_kg/m^3  Ah=0.18_m^2  m=75_kg  t=5_s  fr=0.95
@ Expecting [ vt=95.13182 74789 m/s v=45.10777 55851 m/s tfr=17.76964 17471 s ]
@ Failing [ vt=95.13182 74789 m/s  v=45.10777 55851 m/s  tfr=17.76964 17471 s  xfr=1 074.15231 681 m ]
@ C#8 MSOLVER: "Inconsistent units" BUT works fine for vt, v & tfr without xfr which results from an integral
@ '(95.13182 74789_m/s)*∫(0;17.76964 17471;TANH(t*Ⓒg/(95.13182 74789_m/s)*(1_s));t)*(1_s)'=1 074.15231 681 m=xfr
@ 'ROOT(ⒺTerminal Velocity;[vt;v;tfr;xfr];[1_m/s;1_m/s;1_s;1_m])'
'ROOT(ⒺTerminal Velocity;[vt;v;tfr];[1_m/s;1_m/s;1_s])'
```

#### Buoyancy & Terminal Velocity

Terminal velocity is the maximum speed attainable by an object as it falls through a fluid like air for instance. It is reached when the sum of the increasing drag force plus the buoyancy is equal to the downward force of gravity acting on the object, leading to a zero net force at the resulting terminal velocity. If the terminal velocity is found to be negative, the motion is upward because buoyancy dominates gravity (see example 2).

* **Example 1**. For a golf ball falling in water, to calculate `[vt_m/s;v_m/s;tfr_s;xfr_m]` (Terminal velocity; Velocity at time `t`; Time required to reach the fraction `fr` of `vt`; Displacement during `tfr`) from 8 known variables:
```rpl
@ input data: Cd=0.5  ρ=1.0775_(g/cm^3)  ρf=1000_(kg/m^3)  d=4.282_cm  Ah='Ⓒπ*((d_cm)/2)^2'  Vol='4/3*Ⓒπ*((d_cm)/2)^3'  t=3e-2_s  fr=0.95
Cd=0.5  ρ=1077,5_(kg/m^3)  ρf=1000_(kg/m^3)  d=4.282_cm  Ah=14.40068 68745_cm↑2  Vol=41.10916 07978_cm↑3  t=3e-2_s  fr=0.95
@ Failing [ vt=2.94590 60115 1⁳⁻¹ m/s v=0.22419 40616 41 m/s tfr=5.50264 78343 2⁳⁻² s ]
@ Expecting [ vt=2.94590 60115 1⁳⁻¹ m/s v=0.22419 40616 41 m/s tfr=5.50264 78343 2⁳⁻² s xfr=1.03003 49562 7⁳⁻² m ]
@ C#9 MSOLVER: "Inconsistent units" BUT works fine for vt, v & tfr without xfr which results from an integral
@ '(2.94590 60115 1⁳⁻¹ m/s)*∫(0;5.50264 78343 2⁳⁻²;TANH(t*Ⓒg/ABS(0.29459 06011 51 m/s)*(1_s));t)*(1_s)'=1.03003 49562 7⁳⁻² m=xfr
@'ROOT(ⒺBuoyancy & Terminal Velocity;[vt;v;tfr;xfr];[1_m/s;1_m/s;1_s;1_m])'
'ROOT(ⒺBuoyancy & Terminal Velocity;[vt;v;tfr];[1_m/s;1_m/s;1_s])'
```

* **Example 2**. For a CO2 bubble in a glass of champagne, to calculate `[vt_m/s;v_m/s;tfr_s;xfr_m]` (Terminal velocity; Velocity at time `t`; Time required to reach the fraction `fr` of `vt`; Displacement during `tfr`) from 8 known variables:
```rpl
@ input data: Cd=0.01  ρ=1.98_(kg/m^3)  ρf=998_(kg/m^3)  d=0.1_cm  Ah='Ⓒπ*((d_cm)/2)^2'  Vol='4/3*Ⓒπ*((d_cm)/2)^3'  t=0.1_s  fr=0.95
Cd=0.01  ρ=1.98_(kg/m^3)  ρf=998_(kg/m^3)  d=0.1_cm  Ah=7.85398 16339 7e-3_cm↑2  Vol=5.23598 77559 8e-4_cm↑3  t=0.1_s  fr=0.95
@ Expecting [ vt=-1.14234 81034 5 m/s v=-7.94463 76986 8⁳⁻¹ m/s tfr=2.13378 81429⁳⁻¹ s ]
@ Failing [ vt=-1.14234 81034 5 m/s  v=-0.79446 37698 69 m/s  tfr=0.21337 88142 91 s  xfr=-1.54885 62775 1⁳⁻¹ m ]
@ C#9 MSOLVER: "Inconsistent units" BUT works fine for vt, v & tfr without xfr which results from an integral
@ '(-1.14234 81034 5_m/s)*∫(0;2.13378 81429⁳⁻¹;TANH(t*Ⓒg/ABS(-1.14234 81034 5_m/s)*(1_s));t)*(1_s)'=-1.54885 62775 1⁳⁻¹ m=xfr < 0
'ROOT(ⒺBuoyancy & Terminal Velocity;[vt;v;tfr;xfr];[1_m/s;1_m/s;1_s;1_m])'
'ROOT(ⒺBuoyancy & Terminal Velocity;[vt;v;tfr];[1_m/s;1_m/s;1_s])'
```

#### Escape and Orbital Velocities

The escape velocity is the speed required to completely free oneself from the gravitational field of a star, planet, etc. It is defined as the initial speed allowing you to move away to infinity. The orbital velocity is the speed nneded to maintain a stable circular orbit in a gravitational field.

* To calculate `[ve_m/s;vo_m/s]` (Escape velocity; Orbital velocity) from 2 known variables:
```rpl
Mp=1.5E23_lb  R=5000_mi
@ Expecting [ ve=3 485.55509 628 ft/s vo=2 464.65964 478 ft/s ]
'ROOT(ⒺEscape & Orbital Velocity;[ve;vo];[1_ft/s;1_ft/s])'
```


## Optics

The 40 variables in the Optics section are:

* `Δα`: Phase difference between top and bottom rays of light from a single slit (dim.: angle, in SI: r)
* `Δφ`: Phase difference between two rays of light seperated by an angle θ (dim.: angle, in SI: r)
* `Δyint`: Distance between bright fringes on the interference screen
* `Δydiff`: Width of the central maximum of diffraction
* `λ`: Light wavelength
* `θ`: Angle between initial light polarisation direction and polarizer transmission axis ([Malus Law](#Malus Law)), or Angle subtended by two points separated by y on the screen and the middle of one slit ([2 Slits Young Interference](#2 Slits Young Interference)), or two slits ([One Slit Diffraction](#One Slit Diffraction))
* `θ0`: Acceptance angle to enter an optical fiber in the outer medium of refraction index `n0f`
* `θ1`: Angle of incidence in the medium of refraction index n1
* `θ2`: Angle of refraction in the medium of refraction index n2
* `θB`: Brewster angle
* `θc`: Critical angle
* `θr`: Rayleigh's criterion limiting
* `a`: Width of a diffraction slit
* `d`: Distance between two interference slits
* `E0`: Incident light electrtc field
* `f`: Focal length
* `fx0`: Frequency of the incident X-ray (dim.: time^-1, in SI: hertz, HZ)
* `fx`: Frequency of the transmitted X-ray (dim.: time^-1, in SI: hertz, HZ)
* `I`: Transmitted irradiance or polarized light radiance flux (dim.: power/area, in SI: W/m^2)
* `I0`: Incident irradiance or polarized light radiance flux (dim.: power/area, in SI: W/m^2)
* `Ix`: Transmitted irradiance or polarized X rays radiance flux (dim.: power/area, in SI: W/m^2)
* `Ix0`: Incident irradiance or polarized X rayx radiance flux (dim.: power/area, in SI: W/m^2)
* `m`: Magnification
* `n`: Index of refraction
* `n1`: Index of refraction of medium 1
* `n2`: Index of refraction of medium 2
* `nf0`: Index of refraction of the outer medium at the entry of an optic fiber
* `nf1`: Index of refraction of the core medum of an optic fiber
* `nf2`: Index of refraction of the cladding medium of an optic fiber
* `r`: Radius of curvature
* `r1`: Radius of curvature
* `r2`: Radius of curvature
* `u`: Distance to object
* `v`: Distance to image
* `v1`: Speed of light in medium of refraction index n1
* `v2`: Speed of light in medium of refraction index n2
* `vn`: Speed of light in medium of refraction index n
* `L`: distance to the observation screen or to the light detector
* `NA`: Numerical aperture of the optic fiber
* `y`: distance between two image points on the observation screen (perpendicular to the optical axis) or distance between two point source

For reflection and refraction problems, the focal length and radius of curvature are positive in the direction of the outgoing light (reflected or refracted). The object distance is positive in front of the surface. The image distance is positive in the direction of the outgoing light (reflected or refracted). The magnification is positive for an upright image.

#### Refraction Law

![Refraction Law](img/RefractionLaw.bmp)

* To calculate `[θ2_°;v1_m/s;v2_m/s]` (Refraction angle; Speed of light in media of refraction index `n1` & `n2`) from 3 known variables:
```rpl
n1=1  n2=1.333  θ1=45_°
@ Expecting [ θ2=32.03672 30399 ° v1=299 792 457.998 m/s v2=224 900 568.642 m/s ]
'ROOT(ⒺRefraction Law;[θ2;v1;v2];[1_°;1_m/s;1_m/s])'
```

#### Critical Angle

![Critical Angle](img/CriticalAngle.bmp)

* To calculate `[θc_°;v1_m/s;v2_m/s]` (Critical angle; Speed of light in media of refraction index `n1` & `n2`) from 2 known variables:
```rpl
n1=1  n2=1.5
@ Expecting [ θc=41.81031 48958 ° v1=299 792 457.998 m/s v2=199 861 638.66 m/s ]
'ROOT(ⒺCritical Angle;[θc;v1;v2];[1_°;1_m/s;1_m/s])'
```

#### Fiber Optic

![Fiber Optic](img/Fiber Optic BW.bmp)

* To calculate `[vf0_m/s;vf1_m/s;vf2_m/s;NA;θ0_°]` (Speed of light in media of refraction index `n1f` & `n2f`; Numerical aperture; Acceptance angle) from 3 known variables:
```rpl
nf0=1.2  nf1=1.5  nf2=1.45
@ Expecting [ vf0=249 827 048.333 m/s vf1=199 861 638.66 m/s vf2=206 753 419.294 m/s NA=0.32004 77394 95 θ0=18.66581 19909 ° ]
'ROOT(ⒺFiber Optic;[vf0;vf1;vf2;NA;θ0];[1_m/s;1_m/s;1_m/s;1;1_°])'
```

#### Brewster’s Law

The Brewster angle is the angle of incidence at which the reflected wave is completely polarized.

![Brewster’s Law](img/Brewster’sLaw.bmp)

* To calculate `[θB_°;θ2_°;v1_m/s;v2_m/s]` (Brewster input angle; Refraction angle; Speed of light in media of refraction index `n1` & `n2`) from 2 known variables:
```rpl
n1=1  n2=1.5
@ Faiing [ v1=299 792 458 m/s v2=199 861 638.667 m/s θB=56.30993 2474 ° θ2=33.69006 7526 ° ]
@ C#10 NOT OK MSOLVER: "Inconsistent units". SOLVE computation of θ2 alone fails for the eqn: 'θB+θ2=90'!!
'ROOT(ⒺBrewster’s Law;[v1;v2;θB;θ2];[1_m/s;1_m/s;1_°;1_°])'
```

#### Spherical Reflection

![Spherical Reflection](img/SphericalReflection.bmp)

* To calculate `[m;f_cm]` (Magnification; Focal distance) from 3 known variables:
```rpl
u=10_cm  v=300_cm  r=19.35_cm
@ Expecting [ m=-30. f=9.67741 93548 4 cm ]
'ROOT(ⒺSpherical Reflection;[m;f];[1;1_cm])'
```

#### Spherical Refraction

![Spherical Refraction](img/SphericalRefraction.bmp)

* To calculate `[n2;v1_m/s;v2_m/s]` (Refraction index in medium 2, speed of light in media of refraction index `n1`, `n2`) from 4 known variables:
```rpl
u=8_cm  v=12_cm  r=2_cm  n1=1
@ Expecting [ n2=1.5 v1=299 792 457.998 m/s v2=199 861 638.66 m/s ]
'ROOT(ⒺSpherical Refraction;[n2;v1;v2];[1;1_m/s;1_m/s])'
```

#### Thin Lens

![Thin Lens](img/ThinLens.bmp)

* To calculate `[f_cm;v_cm;m;vn_m/s]` (Focal distance, distance to image, magnification, speed of light in media of refraction index `n`) from 4 known variables:
```rpl
r1=5_cm  r2=20_cm  n=1.5  u=50_cm
@ Expecting [ f=13.33333 33333 cm v=18.18181 81818 cm m=-0.36363 63636 36 vn=199 861 638.66 m/s ]
'ROOT(ⒺThin Lens;[f;v;m;vn];[1_cm;1_cm;1;1_m/s])'
```

#### Rayleigh’s Criterion

![Rayleigh’s Criterion](img/Rayleigh's Criterion_BW.bmp)

* To calculate `[θr_°;y_m]` (Rayleigh’s criterion angle; Distance between two point source) from 3 known variables:
```rpl
λ=550_nm  d=9_mm  L=18.7_km
@ Expecting [ θr=4.27056 28265⁳⁻³ ° y=1.39381 16503 9 m ]
'ROOT(ⒺRayleigh’s Criterion;[θr;y];[1_°;1_m])'
```

#### Malus Law

If lineraly polarized light is incident on a perfect linear polarizer the transmitted light is the component at angle `θ` between the light polarisation direction and the polarizer transmission axis. The Malus law is given in terms of light irradiances. A relavistic version of the laws applies for X rays and more energetic electromagnetic radiations (with loss up to 10% in irradiance). The decrease in frequency (`fx < fx0`) and therefore in energy (`h·fx`) of a transmitted photon is due to the movement of the interacting electron of the polarizer (Compton scattering).

![Malus Law](img/Malus Law BW.bmp)

* To calculate `[I_(W/m^2);Ix_(W/m^2),E0_V/m]` (Polarized light radiance flux; Polarized radiance flux of emitted Xrays; Electric field) from 5 known variables:
```rpl
θ=30_°  I0=10_(W/m^2)  fx0=3e17_Hz  fx=2.7e17_Hz  I0x=0.1_(W/m^2)
@ Expecting [ I=7.5 W/m↑2 Ix=6.75163 88932 1⁳⁻² W/m↑2 E0=86.80210 98142 V/m ]
'ROOT(ⒺMalus Law;[I;Ix;E0];[1_(W/m^2);1_(W/m^2);1_V/m])'
```

#### 2 Slits Young Interference

* To calculate `[Δφ_r;I_(W/m^2);y_m;Δyint_m]` (Phase difference between two rays of light seperated by an angle θ; Irradiance of emitted light; Distance between two image points on the observation screen, Distance between bright fringes) from 5 known variables:
```rpl
L=2_m  d=800._μm  λ=600_nm  θ='ASIN(0.6*(λ_nm)/(d_μm))'  Imax=10_(W/m^2)
@ Expecting [ Δφ=3.76991 11843 1 r I=6.54508 49718 7 W/m↑2 y=9.00000 09112 5⁳⁻⁴ m Δyint=1.5⁳⁻³ m ]
'ROOT(Ⓔ2 Slits Young Interference;[Δφ;I;y;Δyint];[1_r;1_(W/m^2);1_m;1_m])'
```

#### One Slit Diffraction

* To calculate `[Δα_r;I_(W/m^2);y_m;Δydiff_m]` (Phase difference between top and bottom rays of light; Irradiance of emitted light; Distance between two image points on the observation screen; Width of the central maximum) from 5 known variables:
```rpl
L=3_m  a=1000._μm  λ=600_nm  θ='ASIN(0.3*(λ_nm)/(a_μm))'  Imax=10_(W/m^2)
@ Expecting [ Δα=1.88495 55921 5 r I=7.36839 72932 2 W/m↑2 y=5.40000 00874 8⁳⁻⁴ m Δydiff=3.6⁳⁻³ m ]
'ROOT(ⒺOne Slit Diffraction;[Δα;I;y;Δydiff];[1_r;1_(W/m^2);1_m;1_m])'
```


## Oscillations

The 25 variables in the Oscillations section are:

* `ω`: Angular frequency (dim.: angle/time, in SI: r!s)
* `ω0`: Natural angular frequency (dim.: angle#time, in SI: r!s)
* `ωu`: Underdamped angular frequency (dim.: angle/time, in SI: r!s)
* `γ`: Reduced damping coefficient (dim.: angle/time, in SI: r/s)
* `φ`: Phase angle
* `θ`: Cone angle
* `a`: Acceleration at `t`
* `E`: Total energy (kinetic plus potential) (dim.: force·length, in SI: joule, J)
* `f`: Frequency (dim.: time^-1; in SI: hertz, Hz)
* `G`: Shear modulus of elasticity (dim.: pressure, in SI: pascal, Pa)
* `h`: Cone height
* `I`: Moment of inertia (dim.: mass·area, in SI: kg·m^2)
* `J`: Polar moment of inertia (dim.: length^4; in SI: m^4)
* `k`: Spring constant (dim.: force/length, in SI: N/m)
* `L`: Length of pendulum
* `m`: Mass
* `Q`: Quality factor
* `t`: Time
* `T`: Period, or Period for small amplitude ([Simple Pendulum](#Simple Pendulum))
* `Treal`: Real period for large amplitude ([Simple Pendulum](#Simple Pendulum))
* `v`: Velocity at `t`
* `x`: Displacement at `t`
* `xm`: Displacement amplitude
* `xh`: Displacement amplitude of harmonic motion
* `xp`: Resulting displacement amplitude of driven & damped oscillations

#### Mass-Spring System

![Mass-Spring System](img/Mass-SpringSystem.bmp)

* To calculate `[ω_(r/s);T_s;f_Hz]` (Angular frequency; Oscillation period; Frequency) from 2 known variables:
```rpl
k=20_N/m  m=5_kg
@ Expecting [ ω=2. r/s T=3.14159 26535 9 s f=0.31830 98861 84 Hz ]
'ROOT(ⒺMass‐Spring System;[ω;T;f];[1_(r/s);1_s;1_Hz])'
```

#### Simple Pendulum

![Simple Pendulum](img/SimplePendulum.bmp)

* To calculate `[ω_(r/s);Treal_s;T_s;f_Hz]` (Angular frequency; Real period for large amplitude; Period for small amplitude; Frequency) from 2 known variables:
```rpl
L=15_cm  θmax=80_°
@ Failing [ ω=8.08564 57173 6 r/s  Treal=0.88361 42622 96 s   T=0.77707 89775 87 s  f=1.28687 04840 1 Hz ]
@ c#11 NOT OK MSOLVER & SOLVE: "Bad argument type". However Treal can be calculated alone with θmax or (θmax_°) by the following
@ sum: Treal='2*Ⓒπ*√((L_cm)/Ⓒg)*(Σ(x;0;5;((2·x)!÷((2↑x)·x!)²)²·sin((θmax_°)÷2)↑(2·x)))'
'ROOT(ⒺSimple Pendulum;[ω;Treal;T;f];[1_(r/s);1_s;1_s;1_Hz])'
```
```rpl
@ Without Treal, MSOLVER works fine for the remaining 3 unknowns:
L=15_cm  θmax=80_°
@ Expecting [ ω=8.08564 57173 6 r/s T=0.77707 89775 87 s f=1.28687 04840 1 Hz ]
'ROOT(ⒺSimple Pendulum;[ω;T;f];[1_(r/s);1_s;1_Hz])'
```

#### Conical Pendulum

![Conical Pendulum](img/ConicalPendulum.bmp)

* To calculate `[θ_°;ω_r/s;T_s;f_Hz]` (Cone angle; Angular frequency; Oscillation period; Frequency) from 2 known variables:
```rpl
L=25_cm  h=20_cm
@ Expecting [ θ=36.86989 76458 ° ω=7.00237 45972 3 r/s T=0.89729 35137 83 s f=1.11446 25305 3 Hz ]
'ROOT(ⒺConical Pendulum;[θ;ω;T;f];[1_°;1_r/s;1_s;1_Hz])'
```

#### Torsional Pendulum

![Torsional Pendulum](img/TorsionalPendulum.bmp)

* To calculate `[ω_r/s;T_s;f_Hz]` (Angular frequency; Oscillation period; Frequency) from 4 known variables:
```rpl
G=1000_kPa  J=17_mm^4  L=26_cm  I=50_kg*m^2
@ Expecting [ ω=1.14354 37497 9⁳⁻³ r/s T=5 494.48616 051 s f=1.82000 64042 2⁳⁻⁴ Hz ]
'ROOT(ⒺTorsional Pendulum;[ω;T;f];[1_r/s;1_s;1_Hz])'
```

#### Simple Harmonic

* To calculate `[x_cm;v_cm/s;a_m/s^2;m_kg;E_J]` (Displacement; Velocity & Acceleration at `t`; Mass; Total energy) from 5 known variables:
```rpl
xm=10_cm  ω0=15_r/s  φ=25_°  t=25_μs  k=10_N/m
@ Failing [ x=9.06149 24146 7 cm  v=-63.44371 46156 cm/s  a=-20.38835 7933 m/s↑2  m=4.44444 44444 4⁳⁻² kg  E=0.05 J ]
@ C#12 NOT OK MSOLVER: "No solution?" SOLVE for m: "No solution?" unable to isolate m in: 'ω0=1 r·√(k÷m)' !!  
'ROOT(ⒺSimple Harmonic;[x;v;a;m;E];[1_cm;1_cm/s;1_m/s^2;1_kg;1_J])'
```

#### Underdamped Oscillations

We are considering here a damped mass-spring oscillator having the natural angular frequency `ω0`. The corresponding differential equation : `−k*x − b*dx/dt = m*d^2x/dt^2` describes the underdamped oscillations.

* To calculate `[m_kg;γ_(r/s);ωu_(r/s);x_cm;v_cm/s;a_m/s^2;E_J;Q]` (Mass; Reduced damping coefficient; Underdamped angular frequency; Displacement; Velocity & Acceleration at `t`; Mass; Total energy at `t`; Quality factor) from 6 known variables:
```rpl
xm=10_cm  ω0=15_r/s  φ=25_°  t=25_μs  k=10_N/m  b=0.2_(kg/s)
@ Failing [ m=4.44444 44444 4⁳⁻²_kg  γ=4.5 r/s  ωu=14.83028 995 r/s  x=9.06100 06640 3 cm  v=-83.10906 53488 cm/s  a=-1 664.73435 534 cm/s↑2  E=5.64000 14834 9⁳⁻² J  Q=3.33333 33333 3 ]
@ C#13 NOT OK MSOLVER: "No solution?". SOLVE for m alone doesn't work, however algebraic expressions work and can be
@ computed. NOTE it's not possible to solve for m alone in its simple eqn (see ISSUE #1334). SOLVE fails for a:
@ "Inconsistent units" neither for Q: "idem"
'ROOT(ⒺUnderdamped Oscillations;[m;γ;ωu;x;v;a;E;Q];[1_kg;1_(r/s);1_(r/s);1_cm;1_cm/s;1_m/s^2;1_J;1])'
```

The code below saves the reference value for comparison with the example in [Driven Damped Oscillations](#Driven Damped Oscillations):
```rpl
@ Save the reference value for comparison below
E0=E
```

#### Driven Damped Oscillations

We are considering here a damped mass-spring oscillator where the external driving force is of the form `Fdriving = Fd*cos(ω*t)` acting at the angular frequency `ω`. The corresponding differential equation : `−k*x − b*dx/dt + Fd*cos(ω*t) = m*d^2x/dt^2` describes the driven damped oscillations. When the driving frequency `ω` comes close to the natural frequency `ω0` this is the onset of resonance with amplitude increase and the total energy accumulates up to a possible catastrophy when the structure is overcome (see fig)

![Driven Damped Oscillations](img/Driven Damped Oscillations2_BW.bmp)

* To calculate `[m_kg;γ_(r/s);ωu_(r/s);φ_°;xp_m;x_cm;v_cm/s;a_m/s^2;E_J;Q]` (Mass; Reduced damping coefficient; Underdamped angular frequency; Phase angle; Resulting amplitude; Displacement; Velocity & Acceleration at `t`; Total energy at `t`; Quality factor) from 9 known variables which correspond to the values of the previous section:
```rpl
ω=14.99_r/s  ω0=15_r/s  θ=25_°  t=500_s  k=10_N/m  b=0.2_(kg/s)  xh=10_cm  Fd=0.9_N
@ Failing [ m=4.44444 44444 4⁳⁻²_kg  γ=4.5 r/s  ωu=14.83028 995 r/s  φ=-89.74526 88301 °  xp=3.00197 16654 8⁳⁻¹ m  x=-21.44064 71859 cm  v=314.96199 4059 cm/s  a=47.58321 09983 m/s↑2  E=0.45029 74707 68 J  Q=3.33333 33333 3  ]
@ C17 NOT OK MSOLVER: "No solution?". It is however perfectly determined as I was able to calculate. HINT#1: solving separately for γ:OK for m (in eqn 3) NOT OK: "No solution ?" which means unable to isolate: m='(k_(N/m))/((ω0_(r/s))/(1_r))^2'. HINT#2 solving separately for xp, Q, v, a & E leads to "Inconsistent units" even if I assign all intermediate results. But I insist on the fact that algebraic expression of each variable are OK and computes to expected correct values
'ROOT(ⒺDriven Damped Oscillations;[m;γ;ωu;φ;xp;x;v;a;E;Q];[1_kg;1_(r/s);1_(r/s);1_°;1_m;1_cm;1_cm/s;1_m/s^2;1_J;1])'
```

Verify relative difference with the total energy of the case [Underdamped Oscillations](#Underdamped Oscillations)
```rpl
E0 E %Ch
@ Expecting [ 698.39956 0862 ]
@ % of relative augmentation which illustrates the huge energy gain due to the driving force acting very near the resonance frequency.
```


## Plane Geometry

The 21 variables in the Plane Geometry section are:

* `β`: Central angle of polygon
* `θ`: Vertex angle of polygon
* `A`: Area
* `b`: Base length ([Rectangle](#Rectangle)) & ([Triangle](#Triangle)), or Length of semiaxis in x direction ([Ellipse](#Ellipse))
* `C`: Circumference
* `d`: Distance to rotation axis in y direction
* `h`: Height (Rectangle, Triangle), or Length of semiaxis in y direction (Ellipse)
* `I`: Moment of inertia about x axis (dim.: mass·area, in SI: kg·m^2)
* `Ix`: Moment of inertia about x axis (dim.: mass·area, in SI: kg·m^2)
* `Id`: Moment of inertia in x direction at distance `d` (dim.: mass·area, in SI: kg·m^2)
* `Iy`: Moment of inertia about y axis (dim.: mass·area, in SI: kg·m^2)
* `J`: Polar moment of inertia at centroid (dim.: mass·area, in SI: kg·m^2)
* `L`: Side length of polygon
* `n`: Number of sides
* `P`: Perimeter
* `r`: Radius
* `ri`: Inside radius
* `ro`: Outside radius
* `rs`: Distance to side of polygon
* `rv`: Distance to vertex of polygon
* `v`: Horizontal distance to vertex

#### Circle

![Circle](img/Circle.bmp)

* To calculate `[C_cm;A_cm^2;I_mm^4;J_mm^4;Id_mm^4]` (Circonference; Area; Moment of inertia about `x` axis; Polar moment of inertia at centroid; Moment of inertia in `x` direction at distance `d`) from 2 known variables:
```rpl
r=5_cm  d=1.5_cm
@ Expecting [ C=31.41592 65359 cm A=78.53981 63397 cm↑2 I=4 908 738.52123 mm↑4 J=9 817 477.04247 mm↑4 Id=6 675 884.38888 mm↑4 ]
'ROOT(ⒺCircle;[C;A;I;J;Id];[1_cm;1_cm^2;1_mm^4;1_mm^4;1_mm^4])'
```

#### Ellipse

![Ellipse](img/Ellipse.bmp)

* To calculate `[C_cm;A_cm^2;I_mm^4;J_mm^4;Id_mm^4]` (Circonference; Area; Moment of inertia about `x` axis; Polar moment of inertia at centroid; Moment of inertia in `x` direction at distance `d`) from 3 known variables:
```rpl
b=17.85_μm  h=78.9725_μin  d=.00000012_ft
@ Expecting [ C=7.98046 33593 6⁳⁻³ cm A=1.12485 79868⁳⁻⁶ cm↑2 I=1.13150 61302 6⁳⁻¹⁰ mm↑4 J=9.07327 72104 7⁳⁻⁹ mm↑4 Id=1.13301 09695 2⁳⁻¹⁰ mm↑4 ]
'ROOT(ⒺEllipse;[C;A;I;J;Id];[1_cm;1_cm^2;1_mm^4;1_mm^4;1_mm^4])'
```

#### Rectangle

![Rectangle](img/Rectangle.bmp)

* To calculate `[C_cm;A_cm^2;I_km^4;J_km^4;Id_km^4]` (Perimeter; Area; Moment of inertia about `x` axis; Polar moment of inertia at centroid; Moment of inertia in `x` direction at distance `d`) from 3 known variables:
```rpl
b=4_chain  h=7_rd  d=39.26_in
@ Expecting [ P=23 134.32 cm A=28 327 994.9568 cm↑2 I=2.92569 11916 2⁳⁻⁷ km↑4 J=1.82109 34968 2⁳⁻⁶ km↑4 Id=2.95386 09978 8⁳⁻⁷ km↑4 ]
'ROOT(ⒺRectangle;[P;A;I;J;Id];[1_cm;1_cm^2;1_km^4;1_km^4;1_km^4])'
```

#### Regular Polygon

![Regular Polygon](img/RegularPolygon.bmp)

* To calculate `[P_cm;A_cm^2;rs_cm;rv_cm;θ_°;β_°]` (Perimeter; Area; Distance to side; Distance to vertex of polygon; Vertex and central angles of polygon) from 2 known variables:
```rpl
n=8  L=0.5_yd
@ Expecting [ P=365.76 cm A=10 092.95006 19 cm↑2 rs=55.18892 20358 cm rv=59.73605 87541 cm θ=135. ° β=45. ° ]
'ROOT(ⒺRegular Polygon;[P;A;rs;rv;θ;β];[1_cm;1_cm^2;1_cm;1_cm;1_°;1_°])'
```

#### Circular Ring

![Circular Ring](img/CircularRing.bmp)

* To calculate `[A_cm^2;I_mm^4;J_mm^4;Id_mm^4]` (Area; Moment of inertia about `x` axis; Polar moment of inertia at centroid; Moment of inertia in `x` direction at distance `d`) from 3 known variables:
```rpl
ro=4_μm  ri=25_Å  d=0.1_mil
@ Expecting [ A=5.02654 62822 5e-7 cm↑2 I=2.01061 92983e-10 mm↑4 J=4.02123 85965 9e-10 mm↑4 Id=5.25354 58977 5e-10 mm↑4 ]
@ Note these answers are OK, the manual HP50g_AUR (p.5-46) is definitively in error (as calculated  directly)
'ROOT(ⒺCircular Ring;[A;I;J;Id];[1_cm^2;1_mm^4;1_mm^4;1_mm^4])'
```

#### Triangle

![Triangle](img/Triangle.bmp)

* To calculate `[b_in;A_in^2;Ix_in^4;Iy_in^4;J_in^4;Id_in^4]` (Base length; Area; Moment of inertia about `x` and `y` axis; Polar moment of inertia at centroid; Moment of inertia in `x` direction at distance `d`) from 4 known variables:
```rpl
h=4.33012781892_in  v=2.5_in  P=15_in  d=2_in
@ Expecting [ b=4.99999 90762 4 in A=10.82531 75473 in↑2 Ix=11.27637 66118 in↑4 Iy=11.27636 82785 in↑4 J=22.55274 48902 in↑4 Id=54.57764 6801 in↑4 ]
'ROOT(ⒺTriangle;[b;A;Ix;Iy;J;Id];[1_in;1_in^2;1_in^4;1_in^4;1_in^4;1_in^4])'
```


## Solid geometry
The 12 variables in the Solid Geometry section are:

* `A`: Total surface area
* `b`: Base length
* `d`: Distance to rotation axis in z direction
* `h`: Height in z direction ([Cone](#Cone)) & ([Cylinder](#Cylinder)), or Height in y direction ([Parallelepiped](#Parallelepiped))
* `I`: Moment of inertia about x axis (dim.: mass·area, in SI: kg·m^2)
* `Ixx`: Moment of inertia about x axis (dim.: mass·area, in SI: kg·m^2)
* `Id`: Moment of inertia in x direction at distance `d` (dim.: mass·area, in SI: kg·m^2)
* `Izz`: Moment of inertia about z axis (dim.: mass·area, in SI: kg·m^2)
* `m`: Mass
* `r`: Radius
* `t`: Thickness in z direction (dim.: length)
* `V`: Volume

#### Cone

![Cone](img/Cone.bmp)

* To calculate `[V_cm^3;A_cm^2;Ixx_kg*m^2;Izz_kg*m^2;Id_kg*m^2]` (Volume; Area; Moment of inertia about `x` axis & `z` axis; Moment of inertia in `x` direction at distance `d`) from 4 known variables:
```rpl
r=7_cm  h=12.5_cm  m=12.25_kg  d=3.5_cm
@ Expecting [ V=641.40850 0108 cm↑3 A=468.99530 2857 cm↑2 Ixx=0.01618 14843 75 kg·m↑2 Izz=1.80075⁳⁻² kg·m↑2 Id=3.11877 34375⁳⁻² kg·m↑2 ]
'ROOT(ⒺCone;[V;A;Ixx;Izz;Id];[1_cm^3;1_cm^2;1_kg*m^2;1_kg*m^2;1_kg*m^2])'
```

#### Cylinder

![Cylinder](img/Cylinder.bmp)

* To calculate `[V_in^3;A_in^2;Ixx_lb*in^2;Izz_lb*in^2;Id_lb*in^2]` (Volume; Area; Moment of inertia about `x` axis & `z` axis; Moment of inertia in `x` direction at distance `d`) from 4 known variables:
```rpl
r=8.5_in  h=65_in  m=12000_lb  d=2.5_in
@ Expecting [ V=14 753.70449 94 in↑3 A=3 925.42002 066 in↑2 Ixx=4 441 750. lb·in↑2 Izz=433 500. lb·in↑2 Id=4 516 750. lb·in↑2 ]
'ROOT(ⒺCylinder;[V;A;Ixx;Izz;Id];[1_in^3;1_in^2;1_lb*in^2;1_lb*in^2;1_lb*in^2])'
```

#### Parallelepiped

![Parallelepiped](img/Parallelepiped.bmp)

* To calculate `[V_in^3;A_in^2;I_lb*in^2;Id_lb*in^2]` (Volume; Area; Moment of inertia about `x` axis; Moment of inertia in `x` direction at distance `d`) from 4 known variables:
```rpl
b=36_in  h=12_in  t=72_in  m=83_lb  d=7_in
@ Expecting [ V=31 104. in↑3 A=7 776. in↑2 I=36 852. lb·in↑2 Id=40 919. lb·in↑2 ]
'ROOT(ⒺParallelepiped;[V;A;I;Id];[1_in^3;1_in^2;1_lb*in^2;1_lb*in^2])'
```

#### Sphere

![Sphere](img/Sphere.bmp)

* To calculate `[I_kg*m^2;r_cm;V_cm^3;A_cm^2]` (Moment of inertia about `x` axis; Radius; Volume; Area) from 3 known variables:
```rpl
d=14_cm  m=3.75_kg  Id=486.5_lb*in^2
@ Expecting [ I=6.88691 91393 3⁳⁻² kg·m↑2 r=8.43593 34656 2 in V=41 208.72679 31 cm↑3 A=5 769.57188 64 cm↑2 ]
'ROOT(ⒺSphere;[I;r;V;A];[1_kg*m^2;r_cm;1_cm^3;1_cm^2])'
```


## Solid State Devices
The 54 variables in the Solid State Devices section are:

* `αF`: Forward common-base current gain
* `αR`: Reverse common-base current gain
* `γ`: Body factor (dim.: (energy/charge)^0.5, in SI: V^0.5)
* `λ`: Modulation parameter (dim.: charge/energy, in SI: V^-1)
* `μn`: Electron mobility (dim.: speed/(electric field), in SI: m^2/(V·s))
* `φp`: Fermi potential (dim.: energy/charge, in SI: volt, V)
* `ΔL`: Length adjustment ([PN Step Junctions](#PN Step Junctions)), or Channel encroachment ([NMOS Transistors](#NMOS Transistors)) (dim.: length)
* `ΔW`: Width adjustment ([PN Step Junctions](#PN Step Junctions)), or Width contraction ([NMOS Transistors](#NMOS Transistors))
* `a`: Channel thickness
* `Aj`: Effective junction area
* `BV`: Breakdown voltage (dim.: energy/charge, in SI: volt, V)
* `Cj`: Junction capacitance per unit area (dim.: charge^2/(energy·area); in SI: F/m^2)
* `Cox`: Silicon dioxide capacitance per unit area (dim.: charge^2/(energy·area); in SI: F/m^2)
* `E1`: Breakdown-voltage field factor (dim.: force/charge, in SI: N/C=V/m)
* `Emax`: Maximum electric field (dim.: force/charge, in SI: N/C=V/m)
* `G0`: Channel conductance (dim.: resistance^-1, in SI: siemens, S)
* `gds`: Output conductance (dim.: resistance^-1, in SI: siemens, S)
* `gm`: Transconductance (dim.: resistance^-1, in SI: siemens, S)
* `I`: Diode current (dim.: charge/time, in SI: ampere, A)
* `IB`: Total base current (dim.: charge/time, in SI: ampere, A)
* `IC`: Total collector current (dim.: charge/time, in SI: ampere, A)
* `ICEO`: Collector current (collector-to-base open) (dim.: charge/time, in SI: ampere, A)
* `ICO`: Collector current (emitter-to-base open) (dim.: charge/time, in SI: ampere, A)
* `ICS`: Collector-to-base saturation current (dim.: charge/time, in SI: ampere, A)
* `ID, IDS`: Drain current (dim.: charge/time, in SI: ampere, A)
* `IE`: Total emitter current (dim.: charge/time, in SI: ampere, A)
* `IES`: Emitter-to-base saturation current (dim.: charge/time, in SI: ampere, A)
* `IS`: Transistor saturation current (dim.: charge/time, in SI: ampere, A)
* `J`: Current density (dim.: current/area, in SI: A/m^2)
* `Js`: Saturation current density (dim.: current/area, in SI: A/m^2)
* `L`: Drawn mask length ([PN Step Junctions](#PN Step Junctions)), or Drawn gate length ([NMOS Transistors](#NMOS Transistors)), or Channel length ([JFETs](#JFETs))
* `Le`: Effectives gate length
* `NA`: P-side doping ([PN Step Junctions](#PN Step Junctions)), or Substrate doping ([NMOS Transistors](#NMOS Transistors)) (dim.: 1/volume, in SI: m^-3)
* `ND`: N-side doping ([PN Step Junctions](#PN Step Junctions)), or N-channel doping ([JFETs](#JFETs)) (dim.: 1/volume, in SI: m^-3)
* `ni`: Silicon density (dim.: 1/volume, in SI: m^-3)
* `T`: Temperature
* `tox`: Gate silicon dioxide thickness
* `Va`: Applied voltage (dim.: energy/charge, in SI: volt, V)
* `VBC`: Base-to-collector voltage (dim.: energy/charge, in SI: volt, V)
* `VBE`: Base-to-emitter voltage (dim.: energy/charge, in SI: volt, V)
* `Vbi`: Built-in voltage (dim.: energy/charge, in SI: volt, V)
* `VBS`: Substrate voltage (dim.: energy/charge, in SI: volt, V)
* `VCEsat`: Collector-to-emitter saturation voltage (dim.: energy/charge, in SI: volt, V)
* `VDS`: Applied drain voltage (dim.: energy/charge, in SI: volt, V)
* `VDsat`: Saturation voltage (dim.: energy/charge, in SI: volt, V)
* `VGS`: Applied gate voltage (dim.: energy/charge, in SI: volt, V)
* `Vt`: Threshold voltage (dim.: energy/charge, in SI: volt, V)
* `Vt0`: Threshold voltage (at zero substrate voltage) (dim.: energy/charge, in SI: volt, V)
* `W`: Drawn mask width ([PN Step Junctions](#PN Step Junctions)), or Drawn width ([NMOS Transistors](#NMOS Transistors)), or Channel width ([JFETs](#JFETs))
* `We`: Effective width
* `xd`: Depletion-region width
* `xdmax`: Depletion-layer width
* `xj`: Junction depth

#### PN Step Junctions

These equations for a silicon PN-junction diode use a “two-sided step-junction” model–the doping density changes abruptly at the junction. The equation assume the current density is determined by minority carries injected across the depletion region and the PN junction is rectangular in its layout, The temperature should be between 77 and 500 K.

![PN Step Junctions](img/PNStepJunctions.bmp)

* To calculate `[ni_m^-3;Vbi_V;xd_μ;Cj_pF/cm^2;Emax_V/cm;BV_V;J_A/cm^2;Aj_cm^2;I_mA]` (Silicon density; Built-in voltage; Depletion-region width; Junction capacitance per unit area; Maximum electric field; Breakdown voltage; Current density; Effective junction area; Diode current) from 11 known variables:
```rpl
ND=1E22_cm^-3  NA=1E15_cm^-3  T=300_K  Js=1e-6_μA/cm^2  Va=-20_V  E1=3.3E5_V/cm  W=10_μ  ΔW=1_μ  L=10_μ  ΔL=1_μ  xj=2_μ
@ Failing [ ni=8.87132 87228 4⁳⁹ (cm↑3)⁻¹ Vbi=1.01814 13959 2 V xd=5.25780 92138 7 μ Cj=2 003.96839 745 pF/cm↑2 Emax=7 995 018.66308 V/m BV=358.08260 5883 V J=-1.⁳⁻¹² A/cm↑2 Aj=2.57097 33552 9⁳⁻⁶ cm↑2 I=-2.57097 338⁳⁻¹⁵ mA ]
@ C#14 NOT OK MSOLVE: "Unable to solve for all variables" for absolutely no discernable reason. It worked in v0.8.7!!
@ CLUE: It seems that the call to the SIDENS function fails.
'ROOT(ⒺPN Step Junctions;[ni;Vbi;xd;Cj;Emax;BV;J;Aj;I];[1_cm^-3;1_V;1_μ;1_pF/cm^2;1_V/cm;1_V;1_A/cm^2;1_cm^2;1_mA])'
```

#### NMOS Transistor

These equations for a silicon NMOS transistor use a two-port network model. They include linear and nonlinear regions in the device characteristics and are based on a gradual-channel approximation (the electric fields in the direction of current flow are small compared to those perpendicular to the flow). The drain current and transconductance calculations differ depending on whether the transistor is in the linear, saturated, or cutoff region. The equations assume the physical geometry of the device is a rectangle, second-order length-parameter effects are negligible, shot-channel, hot-carrier, and velocity-saturation effects are negligible, and subthreshold currents are negligible.

![NMOS Transistor](img/NMOSTransistor.bmp)

* To calculate `[ni_(cm^-3);We_μ;Le_μ;Cox_pF/cm^2;γ_V^.5;φp_V;Vt_V;VDsat_V;IDS_mA;gds_S;gm_mA/V]` (Silicon density; Effective width; Effectives gate length; Silicon dioxide capacitance per unit area; Body factor; Fermi potential; Threshold voltage; Saturation voltage; Drain current; Output conductance; Transconductance) from 13 known variables:
```rpl
tox=700_Å  NA=1e15_1/cm^3  μn=600_(cm^2)/(V*s)  T=26.85_°C  Vt0=0.75_V  VGS=5_V  VBS=0_V  VDS=5_V  W=25_μ  ΔW=1_μ  L=4_μ  ΔL=0.75_μ  λ=0.05_1/V
@ Failing [ ni=8.87132 87228 4⁳⁹ (cm↑3)⁻¹ We=23. μ Le=2.5 μ Cox=49 330.47499 07 pF/cm↑2 γ=3.72479 81530 9⁳⁻¹ V↑(1/2) φp=-0.30072 81952 95 V Vt=0.75 V VDsat=4.25 V IDS=2.97832 74275 6 mA gds=1.48916 37137 8⁳⁻⁴ S gm=1.42391 28597 5 mA/V ]
@ C#15 NOT OK MSOLVE: "Inconsistent units". SOLVE seperately fails for γ & for Vt. BUT algebraic expressions are OK to compute. And here also, it appears that the call to the SIDENS function fails.
'ROOT(ⒺNMOS Transistor;[ni;We;Le;Cox;γ;φp;Vt;VDsat;IDS;gds;gm];[1_cm^-3;1_μ;1_μ;1_pF/cm^2;1_V^(1/2);1_V;1_V;1_V;1_mA;1_S;1_mA/V])'
```

#### Bipolar Transistors

These equations for an NPN silicon bipolar transistor are based on large-signal models developed by J.J. Ebers and J.L. Moll. The offset-voltage calculation differs depending on whether the transistor is saturated or not. The equations also include the special conditions when the emitter-base or collector-base junction is open, which are convenient for measuring transistor parameters.

![Bipolar Transistors](img/BipolarTransistors.bmp)

* To calculate `[VBE_V;IS_nA;ICO_nA;ICEO_nA;IE_mA;IC_mA;IB_mA;VCEsat_V]` (Base-to-emitter voltage; Transistor saturation current; Collector current (emitter-to-base open); Collector current (collector-to-base open); Total emitter current; Total collector current; Total base current; Collector-to-emitter saturation voltage) from 7 known variables:
```rpl
IES=1e-5_nA  ICS=2e-5_nA  T=26.85_°C  αF=0.98  αR=0.49  IC=1_mA  VBC=-10_V
@ Expecting [ VBE=-7.81873 4911⁳⁻² V IS=-2.⁳⁻²³ nA ICO=-2.⁳⁻²³ nA ICEO=-2.⁳⁻²³ nA IE=-2.⁳⁻²³ mA IB=-2.⁳⁻²³ mA VCEsat=-2.⁳⁻²³ V ]
@ Failing [ VBE=6.55313 00304 1⁳⁻¹ V V IS=9.8⁳⁻⁶ nA ICO=1.0396⁳⁻⁵ nA ICEO=5.198⁳⁻⁴ nA IE=-1.02040 81632 5 mA IB=2.04081 63254 7⁳⁻² mA VCEsat=0 V ]
@ C#16 NOT OK MSOLVE: hallucinates all values. SOLVE works
```

#### JFETs

These equations for a silicon N-channel junction field-effect transistor (JFET) are based on the single-sided stepjunction
approximation, which assumes the gates are heavily doped compared to the channel doping,. The draincurrent
calculation differs depending on whether the gate-junction depletion-layer thickness is less than or greater
than the channel thickness. The equations assume the channel is uniformly doped and end effects (such as contact,
drain, and source resistances) are negligible.

![JFETs](img/JFETs.bmp)

* To calculate `[ni_(cm^-3);Vbi_V;xdmax_μ;G0_S;ID_mA;VDsat_V;Vt_V;gm_mA/V]` (Silicon density; Built-in voltage; Depletion-layer width; Channel conductance; Drain current; Saturation voltage; Threshold voltage; Transconductance) from 8 known variables:
```rpl
ND=1e16_1/cm^3  W=6_μ  a=1_μ  L=2_μ  μn=1248_cm^2/(V*s)  VGS=-4_V  VDS=4_V  T=26.85_°C
@ Failing [ ni=8.87132 87228 4⁳⁹ (cm↑3)⁻¹ Vbi=3.60254 62462 8⁳⁻¹ V xdmax=1.04861 82193 1 μ G0=5.99854 93177⁳⁻⁴ S ID=2.14057 10256 1⁳⁻¹ mA VDsat=3.24274 04036 8 V Vt=-7.24274 04036 8 V gm=1.45589 37795 8⁳⁻¹ mA/V ]
@ C#17 NOT OK MSOLVER: "No solution ?" SOLVE for ni: "Bad argument type" SOLVE separately works for Vbi;xdmax;G0 but
@ failed for ID. Algebraic calculation also fails "Inconsistent units" needs CONVERT to go further
'ROOT(ⒺJFETs;[ni;Vbi;xdmax;G0;ID;VDsat;Vt;gm];[1_(cm^-3);1_V;1_μ;1_S;1_mA;1_V;1_V;1_mA/V])'
```


## Stress Analysis
The 28 variables in the Stress Analysis section are:

* `δ`: Elongation
* `ϵ`: Normal strain
* `γ`: Shear strain (dim.: angle)
* `φ`: Angle of twist
* `σ`: Normal stress (dim.: pressure, in SI: pascal, Pa)
* `σ1`: Maximum principal normal stress (dim.: pressure, in SI: pascal, Pa)
* `σ2`: Minimum principal normal stress (dim.: pressure, in SI: pascal, Pa)
* `σavg`: Normal stress on place of maximum shear stress (dim.: pressure, in SI: pascal, Pa)
* `σx`: Normal stress in x direction (dim.: pressure, in SI: pascal, Pa)
* `σx1`: Normal stress in rotated-x direction (dim.: pressure, in SI: pascal, Pa)
* `σy`: Normal stress in y direction (dim.: pressure, in SI: pascal, Pa)
* `σy1`: Normal stress in rotated-y direction (dim.: pressure, in SI: pascal, Pa)
* `τ`: Shear stress (dim.: pressure, in SI: pascal, Pa)
* `τmax`: Maximum shear stress (dim.: pressure, in SI: pascal, Pa)
* `τx1y1`: Rotated shear stress (dim.: pressure, in SI: pascal, Pa)
* `τxy`: Shear stress (dim.: pressure, in SI: pascal, Pa)
* `θ`: Rotation angle
* `θp1`: Angle 1 to plane of maximum principal normal stress
* `θp2`: Angle 2 to plane of minimum principal normal stress
* `θs`: Angle to plane of maximum shear stress
* `A`: Area
* `E`: Modulus of elasticity (dim.: pressure, in SI: pascal, Pa)
* `G`: Shear modulus of elasticity (dim.: pressure, in SI: pascal, Pa)
* `J`: Polar moment of inertia (dim.: length^4, in SI: m^4)
* `L`: Length
* `P`: Load (dim.: force, in SI: newton, N)
* `r`: Radius
* `T`: Torque (dim.: force·length, in SI: N·m)

#### Normal Stress

![Normal Stress](img/NormalStress.bmp)

* To calculate `[δ_in;ε;σ_psi]` (Elongation; Normal strain; Normal stress) from 4 known variables:
```rpl
P=40000_lbf  L=1_ft  A=3.14159265359_in^2  E=10e6_psi
@ Expecting [ σ=12 732.39544 73 psi δ=1.52788 74536 8⁳⁻² in ε=1.27323 95447 3⁳⁻³ ]
'ROOT(ⒺNormal Stress;[σ;δ;ε];[1_psi;1_in;1])'
```

#### Shear Stress

![Shear Stress](img/ShearStress.bmp)

* To calculate `[T_ft*lbf;γ_°;φ_°]` (Torque; Shear strain; Angle of twist) from 5 known variables:
```rpl
L=6_ft  r=2_in  J=10.4003897419_in^4  G=12000000_psi  τ=12000_psi
@ Expecting [ T=5 200.19487 095 ft·lbf γ=5.72957 79513 1⁳⁻² ° φ=2.06264 80624 7 ° ]
'ROOT(ⒺShear Stress;[T;γ;φ];[1_ft*lbf;1_°;1_°])'
```

#### Stress On An Element

Stresses and strains are positive in the directions shown in the picture.

![Stress On An Element](img/StressOnAnElement.bmp)

* To calculate `[σx1_kPa;σy1_kPa;τx1y1_kPa]` (Normal stress in rotated-`x` direction; Normal stress in rotated-`y` direction; Rotated shear stress) from 4 known variables:
```rpl
σx=15000_kPa  σy=4755_kPa  τxy=7500_kPa  θ=30_°
@ Expecting [ σx1=18 933.94052 84 kPa σy1=821.05947 1617 kPa τx1y1=-686.21513 0886 kPa ]
'ROOT(ⒺStress On An Element;[σx1;σy1;τx1y1];[1_kPa;1_kPa;1_kPa])'
```

#### Mohr’s Circle

![Mohr’s Circle](img/Mohr’sCircle.bmp) ```![Mohr’s Circle](img/Mohr’sCircle.bmp)```

* To calculate `[σ1_psi;σ2_psi;θp1_°;θp2_°;τmax_psi;θs_°;σavg_psi]` (Maximum principal normal stress; Minimum principal normal stress; Angle to plane of maximum principal normal stress; Angle to plane of minimum principal normal stress; Maximum shear stress; Angle to plane of maximum shear stress; Normal stress on place of maximum shear stress) from 3 known variables:
```rpl
σx=-5600_psi  σy=-18400_psi  τxy=4800_psi
@ Expecting [ σ1=-1 755.00122 011 psi σ2=-22 244.99877 99 psi θp1=18.43494 88229 ° θp2=108.43494 8823 ° τmax=10 244.99877 99 psi θs=-26.56505 11771 ° σavg=-12 000. psi ]
'ROOT(ⒺMohr’s Circle;[σ1;σ2;θp1;θp2;τmax;θs;σavg];[1_psi;1_psi;1_°;1_°;1_psi;1_°;1_psi])'
```


## Waves
The 39 variables in the Waves section are:

* `β`: Sound intensity level (dim.: intensity in logarithmic scale, in SI: decibel, dB)
* `Δp`: Sound pressure variafion around atmospheric pressure (dim.: force/area, in SI: pascal, Pa)
* `Δpm`: Amplitude of sound pressure variafion around atmospheric pressure (dim.: force/area, in SI: pascal, Pa)
* `λ`: Wavelength
* `ω`: Angular frequency (dim.: angle/time. in SI: r/s^2)
* `ρ`: Volumic density of medium (dim.: mass/volume, in SI: kg/m^3)
* `θcone`: Angle at the tip of the cone formed by the supersonic shockwave
* `μ`: Linear density of a string (dim.: mass/length, in SI: kg/m)
* `as`: Acceleration at `x` and `t` of vibrating particles ([Longitudinal Waves](#Longitudinal Waves)), or Acceleration at `x` and `t` of air particles ([Sound Waves](#Sound Waves))
* `ay`: Acceleration at `x` and `t` of vibrating particles for transversal waves
* `B`: Bulk modulus of elasticity ([Sound Waves](#Sound Waves)) (dim.: pressure, in SI: Pa), or Magnetic field ([Electromagnetic Waves](#Electromagnetic Waves)) (dim.: mass/(time^2·current), in SI: T)
* `E`: Electric field at `x` and `t` of an electromagnetic wave (dim.: force/charge, in SI: N/C=V/m)
* `Em`: Electric Field amplitude (dim.: force/charge, in SI: N/C=V/m)
* `f`: Frequency (dim.: 1/time; in SI: hertz, Hz)
* `favg`: Frequency average (dim.: 1/time; in SI: hertz, Hz)
* `fbeat`: Beat frequency (dim.: 1/time; in SI: hertz, Hz)
* `f0`: Emission frequency (dim.: 1/time; in SI: hertz, Hz)
* `ffixed-fixed`: frequency of harmonics on a string fixed at both ends (dim.: 1/time; in SI: hertz, Hz)
* `ffixed-free`: frequency of harmonics on a string fixed at one end and free at the other end (dim.: 1/time; in SI: hertz, Hz)
* `fopen-open`: frequency of harmonics in a tube open at both ends (dim.: 1/time; in SI: hertz, Hz)
* `fopen-close`: frequency of harmonics in a tube open at one end and close at the other end (dim.: 1/time; in SI: hertz, Hz)
* `I`: Sound intensity (dim.: energy/(area·time), in SI: W/m^2)
* `k`: Angular wave number (dim.: agle/length, in SI: r/m)
* `M`: Mach number
* `ninteger`: Harmonics number being an integer number
* `nodd`: Harmonics number being an odd number
* `Ps`: Power of the source (dim.: energy/time, in SI: watt, W)
* `s`: Longitudinal displacement at `x` and `t` of vibrating particles ([Longitudinal Waves](#Longitudinal Waves)), or Longitudinal displacement at `x` and `t` of air particles ([Sound Waves](#Sound Waves))
* `sm`: Longitudinal displacement amplitude of vibrating particles ([Longitudinal Waves](#Longitudinal Waves)), or Longitudinal displacement amplitude of air particles ([Sound Waves](#Sound Waves))
* `t`: Time
* `T`: Tension ([String Standing Waves](#String Standing Waves)), or Temperature ([Doppler Effect](#Doppler Effect)), ([Mach Number](#Mach Number)) & ([Sound Wave Harmonics](#Sound Wave Harmonics))
* `u`: Mass or flow velocity ([Mach Number](#Mach Number))
* `v`: Velocity of the propagating sound in medium ([Sound Waves](#Sound Waves)), or Wave speed ([Transverse Waves](#Transverse Waves)) & ([Longitudinal Waves](#Longitudinal Waves))
* `vr`: Speed of the receiver relative to the medium
* `vs`: Velocity at `x` and `t` of vibrating particles ([Longitudinal Waves](#Longitudinal Waves)), or Velocity at `x` and `t` of air particles ([Sound Waves](#Sound Waves)), or Speed of the source relative to the medium ([Doppler Effect](#Doppler Effect))
* `vsair`: Velocity of the propagating sound in the ait as a function of temperature
* `vy`: Velocity at `x` and `t` of vibrating particles for transversal waves
* `x`: Position
* `y`: Transverse displacement at `x` and `t`

#### Transverse Waves

* To calculate `[f_Hz;λ_cm;v_cm/s;y_cm;vy_cm/s;ay_cm/s^2]` (Frequency; Wavelength; Transverse displacement at `x` and `t`; Wave speed; Velocity & Acceleration at `x` and `t` of vibrating particles) from 5 known variables:
```rpl
ym=6.37_cm  k=32.11_r/cm  x=0.03_cm  ω=7000_r/s  t=1_s
@ Expecting [ f=1 114.08460 164 Hz λ=0.19567 69015 cm v=218.00062 2859 cm/s y=2.87199 87256 6 cm vy=-39 800.72414 76 cm/s ay=-312 130 000. cm/s↑2 ]
'ROOT(ⒺTransverse Waves;[f;λ;v;y;vy;ay];[1_Hz;1_cm;1_cm/s;1_cm;1_cm/s;1_cm/s^2])'
```

#### Longitudinal Waves

* To calculate `[s_cm;λ_cm;f_Hz;v_m/s;vs_cm/s;as_cm/s^2]` (Frequency; Wavelength; Transverse displacement at `x` and `t`; Wave speed; Velocity & Acceleration at `x` and `t` of vibrating particles) from 5 known variables:
```rpl
sm=6.37_cm  k=32.11_r/cm  x=0.03_cm  ω=7000_r/s  t=1_s
@ Expecting [ s=5.68581 77353 7 cm λ=0.19567 69015 cm f=1 114.08460 164 Hz v=2.18000 62285 9 m/s vs=20 103.99107 96 cm/s as=-278 605 069.033 cm/s↑2 ]
'ROOT(ⒺLongitudinal Waves;[s;λ;f;v;vs;as];[1_cm;1_cm;1_Hz;1_m/s;1_cm/s;1_cm/s^2])'
```

#### Sound Waves

* **Example 1**. To calculate for an unknomn substance `[v_m/s;f_Hz;I_W/m^2;s_cm;vs_cm/s;as_cm/s^2;Δpm_Pa;Δp_Pa;Ps_W;β_dB]` (Wave speed; Frequency; Sound intensity; Longitudinal displacement, Velocity & Acceleration at `x` and `t` of vibrating particles; Amplitude of sound pressure variafion around atmospheric pressure; Sound pressure variafion; Power of the source; Sound level in dB) from 9 known variables:
```rpl
sm=10_cm  ω=6000_r/s  B=12500_kPa  ρ=65_kg/m^3   x=2_cm   t=0_s  r=10_m   k=13.6821_r/m  φ=2_r
@ Expecting [ v=438.52900 9654 m/s f=954.92965 8551 Hz I=5.13078 94129 5⁳⁹ W/m↑2 s=7.63005 85995 9 cm vs=-38 783.49400 98 cm/s as=-274 682 109.585 cm/s↑2 Δpm=17 102 631.3765 Pa Δp=11 054 996.6924 Pa Ps=6.44754 01307 3⁳¹² W β=217.10184 1899 dB ]
'ROOT(ⒺSound Waves;[v;f;I;s;vs;as;Δpm;Δp;Ps;β];[1_m/s;1_Hz;1_(W/(m^2));1_cm;1_cm/s;1_cm/s^2;1_Pa;1_Pa;1_W;1_dB])'
```
* **Example 2**. For a sound wave propagating in air at a pressure of 1 atm and temperature of 20°C, to calculate `[v_m/s;f_Hz;I_W/m^2;s_cm;vs_cm/s;as_cm/s^2;Δpm_Pa;Δp_Pa;Ps_W;β_dB]` (Wave speed; Frequency; Sound intensity; Sound intensity; Longitudinal displacement, Velocity & Acceleration at `x` and `t` of vibrating particles; Amplitude of sound pressure variafion around atmospheric pressure; Sound pressure variafion; Power of the source; Sound level in dB) from 9 known variables:
```rpl
sm=1e-5_m  ω=2 513.27412 287_r/s  B=141_kPa  ρ=1.29_kg/m^3   x=2_cm   t=0_s  r=5_m   k=7.59297 31808 8_r/m  φ=2_r
@ Expecting [ v=330.60902 2232 m/s f=400. Hz I=1.34695 82516 8⁳⁻¹ W/m↑2 s=8.35879 55288 8⁳⁻⁴ cm vs=-1.37956 85902 cm/s as=-5 279.87232 893 cm/s↑2 Δpm=10.71875 31947 Pa Δp=5.88366 19129 6 Pa Ps=42.31594 14818 W β=111.29354 1352 dB ]
'ROOT(ⒺSound Waves;[v;f;I;s;vs;as;Δpm;Δp;Ps;β];[1_m/s;1_Hz;1_(W/(m^2));1_cm;1_cm/s;1_cm/s^2;1_Pa;1_Pa;1_W;1_dB])'
```
#### Doppler Effect

In the classical Doppler effect it is assumed that the speed of the observer and the source are lower than the speed of sound in the air. The speed of the receiver relative to the air `vr` is added to the speed of sound in the air if the receiver is moving towards the source, subtracted if the receiver is moving away from the source whatever the movement of the source. The speed of the source relative to the air `vs` is subtracted from the speed of sound in the air if the source is moving towards the receiver, added if the source is moving away from the receiver whatever the movement of the receiver.

* **Example 1**. A police car with a siren frequency of 1200 Hz is driving at 180 km/h in the same direction as a truck moving at 90 km/h. To calculate the frequency heard by the trucker when the police are behind him: `[vsair_(m/s);f_Hz]` (Propagation speed of sound waves; Frequency) from 4 known variables:
```rpl
T=20_°C  f0=1200_HZ  vr=-90_km/h  vs=180_km/h
@ Failing [ vsair=343.23616 5602 m/s f=1 302.30661 671 HZ ]
@ C#18 NOT OK MSOLVE & SOLVE: "Inconsistent units", SOLVE works for wsair but not for f: "Inconsistent units"
'ROOT(ⒺDoppler Effect;[vsair;f];[1_(m/s);1_Hz])'
```

* **Example 2**. A police car with a siren frequency of 1200 Hz is driving at 180 km/h in the same direction as a truck moving at 90 km/h. To calculate the frequency heard by the trucker when the police are in front of him: `[vsair_(m/s);f_Hz]` (Propagation speed of sound waves; Frequency) from 4 known variables:
```rpl
T=20_°C  f0=1200_HZ  vr=90_km/h  vs=-180_km/h
@ Failing [ vsair=343.23616 5602 m/s f=1 123.70996 713 HZ ]
@ C#18 NOT OK MSOLVE & SOLVE: "Inconsistent units", SOLVE works for wsair but not for f: "Inconsistent units"
'ROOT(ⒺDoppler Effect;[vsair;f];[1_(m/s);1_Hz])'
```

#### Mach Number

For an object moving at a supersonic speed, the shockwave describes a cone having the angle `θcone` at its tip where the opposite side is the distance travelled by the sound and the hypothenuse is the distance travelled by the object. The Mach number `M` is the speed ratio to the speed of sound.

* To calculate `[vsair_(m/s);M;θcone_°]` (Propagation speed of sound waves; Mach number; Angle at the tip of the cone formed by the supersonic shockwave) from 2 known variables:
```rpl
T=-20_°C  u=2200_km/h
@ Expecting [ vsair=318.96061 3718 m/s M=1.91594 53701 4 θcone=31.46217 41236 ° ]
'ROOT(ⒺMach Number;[vsair;M;θcone];[1_(m/s);1;1_°])'
```

#### String Standing Waves

A string being fixed or free at its ends admits only discrete harmonics as standing waves on the string. A string being fixed (or free) at both ends admits all integer harmonics. A string being being fixed at one end and free at the other end admits only all odd integer harmonics.

* To calculate `[v_m/s;k_(r/m);ω_(r/s);T_N;y_m;ffixedfixed_Hz;ffixedfree_Hz]` (Propagation speed of waves, Wave number; Angular frequency; Tension; Frequency of harmonics on a string fixed at both ends; Frequency of harmonics on a string fixed at one end and free at the other end) from 9 known variables:
```rpl
λ=1.2_m  f=112_Hz  μ=1.8_(g/m)  L=0.6_m  ninteger=2  nodd=3  x=10_cm  t=5_s  ym=2_cm
@ Failing [ v=134.4 m/s k=5.23598 77559 8 r/m ω=703.71675 4404 r/s T=32.51404 8 N y=1. cm ffixedfixed=224 Hz ffixedfree=168 Hz ]
@ C#19 NOT OK MSOLVER: "Bad argument type". SOLVE works for v, k, ω BUT failed for T, y: "Inconsistent units".
'ROOT(ⒺString Standing Waves;[v;k;ω;T;y;ffixedfixed;ffixedfree];[1_m/s;1_(r/m);1_(r/s);1_N;1_m;1_Hz;1_Hz])'
```

#### Sound Wave Harmonics

A tube being open or closed at its ends admits only discrete harmonics as standing waves of the sound in the air within the tube. A tube being open (or closed) at both ends admits all integer harmonics. A tube being being open at one end and closed at the other end admits only all odd integer harmonics.

* To calculate `[v_m/s;k_(r/m);ω_(r/s);T_°C;s_m;fopenopen_Hz;fopenclose_Hz]` (Propagation speed of sound waves; Wave number; Angular frequency, Temperature; Frequency of harmonics in a tube open at both ends; Frequency of harmonics in a tube open at one end and close at the other end) from 8 known variables:
```rpl
λ=3_m f=110_Hz L=0.6_m ninteger=2 nodd=3 x=10_cm t=5_s sm=2e-6_m
@ Failing [ vsair=330. m/s k=2.09439 51023 9 r/m ω=691.15038 379 r/s T=270.97654 1107 K s=4.15823 38163 6⁳⁻⁵ cm fopenopen=550. Hz fopenclose=412.5 Hz ]
@ C#20 NOT OK MSOLVER: "Inconsistent units". SOLVE works for all unknowns except for T "Inconsistent units".
'ROOT(ⒺSound Wave Harmonics;[vsair;k;ω;T;s;fopenopen;fopenclose];[1_m/s;1_(r/m);1_(r/s);1_°C;1_m;1_Hz;1_Hz])'
```

#### Beat Acoustics

In acoustics, a beat is an interference pattern between two sounds of slightly different frequencies, perceived as a periodic variation in amplitude whose rate is the difference of the two frequencies. The sum of two unit-amplitude sine waves can be expressed as a carrier wave of frequency `favg` whose amplitude is modulated by an envelope wave of frequency `fbeat`.

* To calculate `[favg_Hz;fbeat_Hz;s_m]` (Frequency average; Beat frequency; Longitudinal displacement) from 4 known variables:
```rpl
f1=400_Hz f2=402_Hz t=5_s sm=2e-6_m
@ Expecting [ favg=401. Hz fbeat=2. Hz s=2.⁳⁻⁶ m ]
'ROOT(ⒺBeat Acoustics;[favg;fbeat;s];[1_Hz;1_Hz;1_m])'
```

#### Electromagnetic Waves

* To calculate `[f_Hz;k_(r/m);ω_(r/s);E_(N/C);B_T]` (Frequency; Wave number; Angular Frequency; Electric & Magnetic fields at `s` & `t`) from 5 known variables:
```rpl
λ=500_nm  Em=5_N/C  x=1e-8_m  t=5e-13_s  φ=25_°
@ Failing [ f=5.99584 916⁳¹⁴ Hz k=12 566 370.6144 r/m ω=3.76730 31346 2⁳¹⁵ r/s E=4.78368 41812 N/C B=1.59566 52856 2⁳⁻⁸ T ]
@ C#21 NOT OK MSOLVER: "No solution ?". SOLVE works for f & ω but with "Sign reversal" and fails for B: "Constant?"
'ROOT(ⒺElectromagnetic Waves;[f;k;ω;E;B];[1_Hz;1_(r/m);1_(r/s);1_(N/C);1_T])'
```


## Relativity
The 110 variables in the Relativity section are:

* `α`: Light Doppler effect, light arrival angle in the rest frame
* `β`: Relativistic speed ratio
* `βe`: Escape velocity relativistic speed ratio
* `βp`: Plane velocity relativistic speed ratio
* `βg`: Ground velocity relativistic speed ratio
* `Δt`: Proper time interval ([Time Dilation](#Time Dilation)), or Duration of the circumnavigation trip at latitude `φ` ([Circumnavigating Airplanes](#Circumnavigating Airplanes))
* `Δtp`: Dilated time interval
* `ΔtpG`: Gravitationally dilated time interval
* `Δx`: Proper space interval
* `Δxp`: Contracted space interval
* `λ1`: Wavelength of the photon as measured by the observer at position `R1`
* `λ2`: Wavelength of the photon as measured by the observer at position `R2`
* `λ∞`: Wavelength of the photon as measured by the observer at infinity
* `γ`: Lorentz factor
* `γ21`: Factor of combined special and general relativity effects
* `γv1`: Lorentz factor for velocity `v1`
* `γv2`: Lorentz factor for velocity `v2`
* `γG`: Lorentz factor associated to gravitational dilation
* `γG1`: Lorentz factor associated to gravitational dilation at height `h1`
* `γG2`: Lorentz factor associated to gravitational dilation at height `h2`
* `ω`: Angular velocity associated to planet rotation (dim.: angle/time, in SI: r/s)
* `φ`: Latitude (dim.: angle)
* `θ` : Aberration of light, emission angle in the frame at rest
* `θp` : Aberration of light, emission angle in the moving frame
* `ΔτWE`: Time difference between westward and eastward flights
* `ΔτE`: Flight time in the eastward direction
* `ΔτW`: Flight time in the westward direction
* `Δτg`: Elapsed time variation due to the ground tangential velocity
* `ΔτpE`: Elapsed time variation due to the plane altitude and velocity in the eastward direction
* `ΔτpW`: Elapsed time variation due to the plane altitude and velocity in the westward direction
* `As`: Schwarzschild  black hole surface area
* `ax`: X component of the acceleration
* `ay`: Y component of the acceleration
* `az`: Z component of the acceleration
* `apx`: Transformed x component of the acceleration observed in the moving frame
* `apy`: Transformed y component of the acceleration observed in the moving frame
* `apz`: Transformed z component of the acceleration observed in the moving frame
* `Bx`: X component of the magnetic field (dim.: mass/(time^2·current), in SI: tesla, T)
* `By`: Y component of the magnetic field (dim.: mass/(time^2·current), in SI: tesla, T)
* `Bz`: Z component of the magnetic field (dim.: mass/(time^2·current), in SI: tesla, T)
* `Bp`: Norm of the magnetic field (dim.: mass/(time^2·current), in SI: tesla, T)
* `Bpx`: Transformed x component of the magnetic field (dim.: mass/(time^2·current), in SI: tesla, T)
* `Bpy`: Transformed y component of the magnetic field (dim.: mass/(time^2·current), in SI: tesla, T)
* `Bpz`: Transformed z component of the magnetic field (dim.: mass/(time^2·current), in SI: tesla, T)
* `E`: Total energy (dim.: force·length, in SI: joule, J) or, Norm of the Electric field ([E & B Fields Transformation](#E & B Fields Transformation)) (dim.: force/charge, in SI: N/C=V/m)
* `Ep`: Transformed total energy (dim.: force·length, in SI: joule, J)
* `E0`: Total energy associated to the rest mass (dim.: force·length, in SI: joule, J)
* `Ex`: X component of the electric field (dim.: force/charge, in SI: N/C=V/m)
* `Ey`: Y component of the electric field (dim.: force/charge, in SI: N/C=V/m)
* `Ez`: Z component of the electric field (dim.: force/charge, in SI: N/C=V/m)
* `Epx`: Transformed x component of the electric field (dim.: force/charge, in SI: N/C=V/m)
* `Epy`: Transformed y component of the electric field (dim.: force/charge, in SI: N/C=V/m)
* `Epz`: Transformed z component of the electric field (dim.: force/charge, in SI: N/C=V/m)
* `f`: Light Doppler effect, frequency received in the frame at rest (dim.: 1/time, in SI: hertz, Hz)
* `fpr`: Light Doppler effect, frequency emitted in the moving frame (dim.: 1/time, in SI: hertz, Hz)
* `fs`: Wave frequency of the source (dim.: 1/time, in SI: hertz, Hz)
* `frl`: Relativistic longitudinal Doppler frequency (dim.: 1/time, in SI: hertz, Hz)
* `frt`: Relativistic transverse Doppler frequency (dim.: 1/time, in SI: hertz, Hz)
* `h1`: Height of point 1
* `h2`: Height of point 2
* `hp`: Altitude of plane (dim.: length)
* `K`: Kinetic energy (dim.: force·length, in SI: joule, J)
* `M`: Mass of planet
* `m0`: Rest mass
* `MGu`: Reduced gravitational mass given in geometrized units (dim.: length)
* `Mxearth`: Mass factor as a multiple of Earth mass
* `Mxsun`: Mass factor as a multiple of Sun mass
* `MxSagA`: Mass factor as a multiple of SagitariusA* mass
* `Pθ` = Light relativistic beaming, angular distribution of photon in the moving frame from a source isotropic and stationary
* `p`: Momentum (dim.: mass·speed, in SI: kg·m/s)
* `px`: X component of the momentum (dim.: mass·speed, in SI: kg·m/s)
* `py`: Y component of the momentum (dim.: mass·speed, in SI: kg·m/s)
* `pz`: Z component of the momentum (dim.: mass·speed, in SI: kg·m/s)
* `ppx`: Transformed x component of the momentum (dim.: mass·speed, in SI: kg·m/s)
* `ppy`: Transformed y component of the momentum (dim.: mass·speed, in SI: kg·m/s)
* `ppz`: Transformed z component of the momentum (dim.: mass·speed, in SI: kg·m/s)
* `PBH`: Black hole evaporation power (dim.: energy/time, in SI: watt, W)
* `R`: Planet radius
* `R1`: Radius to point 1
* `R2`: Radius to point 2
* `Remp`: Radius at which the photon is emitted
* `rs`: Schwarzschild  radius
* `rxearth`: Radius factor as a multiple of Earth radius
* `SBH`: Black hole entropy (dim.: energy/temperature, in SI: J/K)
* `Tday`: Day duration
* `tev`: Evaporation time of a black hole
* `TH`: Black hole temperature
* `tp`: Transformed time coordinate in the moving frame
* `txyr`: Duration factor as a multiple of a year
* `ux`: X component of the velocity
* `uy`: Y component of the velocity
* `uz`: Z component of the velocity
* `upx`: Transformed x component of the velocity observed in the moving frame
* `upy`: Transformed y component of the velocity observed in the moving frame
* `upz`: Transformed z component of the velocity observed in the moving frame
* `v1`: Velocity at height `h1`
* `v2`: Velocity at height `h2`
* `vg`: Tangential speed of the ground of a rotatong planet
* `Vs`: Schwarzschild  volume of a black hole
* `Vxsun`: Volume factor as a multiple of Sun volume
* `x`: X coordinate in the rest frame
* `y`: Y coordinate in the rest frame
* `z`: Z coordinate in the rest frame
* `xp`: Transformed X coordinate in the moving frame
* `yp`: Transformed Y coordinate in the moving frame
* `zp`: Transformed Z coordinate in the moving frame
* `v`: Velocity along the x axis
* `ve`: Escape velocity in a gravitational field
* `z`: Gravitational redshift parameter
* `znl`: Newtonian limit of the gravitational redshift parameter

The relativistic transformations are parametrized by the real constant `v` representing a velocity confined to the x-direction. The respective inverse transformation is then parameterized by the negative of this velocity.

#### Lorentz Transformation

The primed reference frame `[xp yp zp]` is travelling with velocity `v` in the positive x direction. Therefore, the y and z coordinates of the rest frame remain unchanged.

* To calculate `[β;γ;xp_m;tp_s;yp_m;zp_m]` (Relativistic speed ratio; Lorentz factor; Transformed time, x, y & z coordinate in the moving frame) from 5 known variables:
```rpl
x=1_m  y=2_m  z=3_m  t=4_s  v=239 833 966.4_m/s
@ Expecting [ β=0.8 γ=1.66666 66666 7 xp=-1.59889 31076 7⁳⁹ m tp=6.66666 66622 2 s yp=2. m zp=3. m ]
'ROOT(ⒺLorentz Transformation;[β;γ;xp;tp;yp;zp];[1;1;1_m;1_s;1_m;1_m])'
```

#### Time Dilation

The dilation comes from the fact that the Lorentz factor `γ` is greater or equal to one and the proper time interval is multiplied by this factor.

* To calculate `[β;γ;Δtp_s]` (Relativistic speed ratio; Lorentz factor; dilated time interval) from 3 known variables:
```rpl
Δt=4_s  v=239 833 966.4_m/s
@ Failing [ β=0.8 γ=1.66666 66666 7 Δtp=6.66666 66666 7 s ]
@ C#22 NOT OK MSOLVE: "Unable to solve for all variables". SOLVE for individual unknowns works.
'ROOT(ⒺLorentz Transformation;[β;γ;Δtp];[1;1;1_s])'
```

#### Space Contraction

The contraction comes from the fact that the Lorentz factor `γ` is greater or equal to one and the proper space interval is divided by this factor.

* To calculate `[β;γ;Δxp_m]` (Relativistic speed ratio; Lorentz factor; Contracted space interval) from 3 known variables:
```rpl
Δx=2_m  v=284 802 835.1_m/s
@ Expecting [ β=0.95 γ=3.20256 30761 Δxp=6.24499 79984⁳⁻¹ m ]
'ROOT(ⒺSpace Contraction;[β;γ;Δxp];[1;1;1_m])'
```

#### Velocity Superposition

These expressions replace the usual Galilean addition of velocities. It can be checked that superposing with `v = c` leads to `upx = c`, hence the impossibility to superpose velocities to go beyond the velocity limit `c`. Even if the velocity `v` is confined to the x-direction, all components of the observed velocity are transformed in the moving frame.

* **Example 1** To calculate `[β;γ;upx_(m/s);upy_(m/s);upz_(m/s)]` (Relativistic speed ratio; Lorentz factor; Transformed x, y & z component of the velocity observed in the moving frame) from 3 known variables:
```rpl
v=296 794 533.42_m/s  ux=284 802 835.1_(m/s)  uy=200 000 000_(m/s)  uz=250 000 000_(m/s)
@ Expecting [ β=0.99 γ=7.08881 20500 8 upx=-201 541 148.235 m/s upy=474 175 999.317 m/s upz=592 719 999.146 m/s ]
'ROOT(ⒺVelocity Superposition;[β;γ;upx;upy;upz];[1;1;1_(m/s);1_(m/s);1_(m/s)])'
```
* **Example 2** First attempt to cross the `c` speed limit, to calculate `[upx_(m/s)]` (Relativistic speed ratio; Lorentz factor; Transformed x, y & z component of the velocity observed in the moving frame) from 2 known variables:
```rpl
v=299 792 458_m/s  ux=284 802 835.1_m/s
@ Expecting [ upx=-299 792 458. m/s ]
'ROOT(ⒺVelocity Superposition;[upx];[1_(m/s)])'
```
* **Example 3** Second attempt to cross the `c` speed limit, to calculate `[upx_(m/s)]` (Relativistic speed ratio; Lorentz factor; Transformed x, y & z component of the velocity observed in the moving frame) from 2 known variables:
```rpl
ux=299 792 458_m/s  v=284 802 835.1_m/s
@ Expecting [ upx=299 792 458. m/s ]
'ROOT(ⒺVelocity Superposition;[upx];[1_(m/s)])'
```


#### Acceleration Superposition

Even if the velocity `v` is confined to the x-direction, all components of the observed acceleration are transformed in the moving frame.

* To calculate `[β;γ;apx_(m/s^2);apy_(m/s^2);apz_(m/s^2)]` (Relativistic speed ratio; Lorentz factor; Transformed x, y & z component of the acceleration observed in the moving frame) from 3 known variables:
```rpl
v=298 293 495.71_m/s  ax=100_(m/s^2)  ay=200_(m/s^2)  az=300_(m/s^2)  ux=284 802 835.1_(m/s)  uy=200 000 000_(m/s)  uz=250 000 000_(m/s)
@ Expecting [ β=0.995 γ=10.01252 34864 apx=607.03954 8234 m/s↑2 apy=4 700.07036 316 m/s↑2 apz=6 041.47314 191 m/s↑2 ]
'ROOT(ⒺAcceleration Superposition;[β;γ;apx;apy;apz];[1;1;1_(m/s^2);1_(m/s^2);1_(m/s^2)])'
```

#### E & B Fields Transformation

Even if the velocity `v` is confined to the x-direction, only the `y` & `z` transformed components of both B & E fields are modified. One can check that ratio the `EDB = E/B = c` & `EpDBp = Ep/Bp = c` remains the same. 

* To calculate `[β;γ;Epx_(N/C);Epy_(N/C);Epz_(N/C);Bpx_T;Bpy_T;Bpz_T;E_(N/C);B_T;Ep_(N/C);Bp_T]` (Relativistic speed ratio; Lorentz factor; Transformed x, y & z component of the electric field & of the magnetic field;Norm of the Electric field & Magnetic field;Norm of the transformed Electric field & Magnetic field) from 7 known variables:
```rpl
v=298 293 495.71_m/s  Ex=100_(N/C)  Ey=200_(N/C)  Ez=300_(N/C)  Bx=50e-8_T  By=80e-8_T Bz=8.17135 28774 3⁳⁻⁷ T
@ Bz='CONVERT(√(((Ex_N/C)^2+(Ey_N/C)^2+(Ez_N/C)^2)/Ⓒc^2-(Bx_T)^2-(By_T)^2);1_T)' to insure initial physical value coherence
@ Expecting [ β=0.995 γ=10.01252 34864 Epx=100. N/C Epy=-438.00926 8698 N/C Epz=5 393.09355 125 N/C Bpx=5.⁳⁻⁷ T Bpy=1.79793 76526 3⁳⁻⁵ T Bpz=1.53534 77686 9⁳⁻⁶ T E=5.84333 54209⁳⁻³ V/m B=7.85289 10293 1⁳⁻² T Ep=2.24913 70834 6⁳²⁰ J Bp=1.80517 38781 8⁳⁻⁵ T ]
@ Failing [ β=0.995 γ=10.01252 34864 Epx=100._N/C Epy=-438.00926 8698 N/C Epz=5 393.09355 125 N/C Bpx=50e-8_T Bpy=1.79793 76526 3⁳⁻⁵ T Bpz=1.53534 77686 9⁳⁻⁶ T E=374.16573 8677 N/C B=1.24808 25607 6⁳⁻⁶ T Ep=5 411.77514 056 N/C Bp=1.80517 38781 8⁳⁻⁵ T EDB=299 792 458. m/s EpDBp=299 792 457.999 m/s ]
@ C#23 NOT OK MSOLVE hallucinate values of E, B, Ep, Bp, New eqns added (to be checked) for E, Ep, B, Bp, EDB & EpDBp
'ROOT(ⒺE & B Fields Transformation;[β;γ;Epx;Epy;Epz;Bpx;Bpy;Bpz;E;B;Ep;Bp;EDB;EpDBp];[1;1;1_(N/C);1_(N/C);1_(N/C);1_T;1_T;1_T;1_(N/C);1_T;1_(N/C);1_T;1;1])'
```

#### Longitudinal Doppler Effect

* To calculate `[β;frl]` (Relativistic speed ratio; Transformed longitudinal Doppler frequency) from 2 known variables:
```rpl
v=298 293 495.71_m/s  fs=2e3_Hz
@ Expecting [ β=0.995 frl=100.12523 4864 Hz ]
'ROOT(ⒺLongitudinal Doppler Effect;[β;frl];[1;1_Hz])'
```

#### Transverse Doppler Effect

* To calculate `[β;γ;frt]` (Relativistic speed ratio; Lorentz factor; Transformed transverse Doppler frequency) from 2 known variables:
```rpl
v=298 293 495.71_m/s  fs=2e3_Hz
@ Expecting [ β=0.995 γ=10.01252 34864 frt=20 025.04697 29 Hz ]
'ROOT(ⒺTransverse Doppler Effect;[β;γ;frt];[1;1;1_Hz])'
```

#### Light Propagation

* To calculate `[β;γ;fp;θp;Pθ]` (Relativistic speed ratio; Lorentz factor; Transformed Doppler frequency; Emission angle in the moving frame for light aberration; Angular distribution of photon in the moving frame from a source isotropic and stationary) from 4 known variables:
```rpl
v=298 293 495.71_m/s  f=2e3_Hz  α=20_°  θ=10_°
@ Expecting [ β=0.995 γ=10.01252 34864 fpr=38 748.34889 98 Hz θp=3 720.44203 73 ° Pθ=2.14021 57038 4 ]
@ Failing [ β=0.995 γ=10.01252 34864 fpr=38 748.34889 97 Hz θp=120.44203 7302 ° Pθ=2.14021 57038 6 ]
@ C#24 NOT OK MSOLVE & SOLVE: both hallucinate value of θp. Algebraics: OK
'ROOT(ⒺLight Propagation;[β;γ;fpr;θp;Pθ];[1;1;1_Hz;1_°;1])'
```

#### Energy & Momentum

The total relativistic energy `E` and the norm of the momentum `p` form the invariant `mo·c^2` which remains the same in all frames. The kinetic energy `K` is the difference between the total relativistic energy `E` and the rest energy `E0 = mo·c^2`.

* To calculate `[β;γ;ppx_(kg*(m/s));ppy_(kg*(m/s));ppz_(kg*(m/s));Ep_J;E_J;K_J]` (Relativistic speed ratio; Lorentz factor; Transformed x, y & z component of the momentum, Transformed total energy; Total & Kinetic energy of the moving mass) from 5 known variables:
```rpl
v=299 192 873.084 m/s  px=10_(kg*(m/s))  py=20_(kg*(m/s))  pz=30_(kg*(m/s))  E=1.42176 77735 4e19_J
@ Expecting [ β=0.998 γ=-2.⁳⁻²³ ppx=-2.⁳⁻²³ kg·m/s ppy=-2.⁳⁻²³ kg·m/s ppz=-2.⁳⁻²³ kg·m/s Ep=-2.⁳⁻²³ J E0=1 J m0=-2.⁳⁻²³ kg p=-2.⁳⁻²³ kg·m/s K=-2.⁳⁻²³ J ]
@ Failing [ β=0.998 γ=15.81929 99292 ppx=-7.48730 91346 7⁳¹¹ kg·m/s ppy=20_(kg*(m/s)) ppz=30_(kg*(m/s)) Ep=2.24913 70834 6⁳²⁰ J E0=8.98755 17873 9⁳¹⁷ J m0=10. kg p=4.73302 17959 9⁳¹⁰ kg·m/s K= 1.33189 22556 7⁳¹⁹ J ]
@ C#25 NOT OK MSOLVE hallucinates all values except β. SOLVE OK for  β,γ,ppy,ppz BUT NOT for ppx,Ep,K "Inconsistent units", E0: "Constant"
'ROOT(ⒺEnergy & Momentum;[β;γ;ppx;ppy;ppz;Ep;E0;m0;p;K];[1;1;1_(kg*(m/s));1_(kg*(m/s));1_(kg*(m/s));1_J;1_J;1_kg;1_(kg*(m/s));1_J])'
```

#### Ultrarelativistic Cases

* **Example 1** In the 27 km circonference accelerator of LHC, protons are accelerated to kinetic energy of 6.8 TeV. To calculate `[E0_J;γ;β;v_m/s;Δt_s;Δxp_m]` (Rest energy; Lorentz factor; Relativistic speed ratio; Speed; Proper time; Contracted space interval) from 4 known variables, one can calculate the speed, the contracted space interval and proper time of the protons:
```rpl
K=6.8_TeV  m0='Ⓒmp'  Δx=27_km  Δtp='Δx/(299 792 455.147_m/s)'  Δtp=0.00009 00623 07_s
@ Failing [ E0=1.50327 76180 2⁳⁻¹⁰ J γ=7 248.36782 707 β=9.99999 99048 3⁳⁻¹ v=299 792 455.147 m/s Δt=1.24251 84420 6⁳⁻⁸ s Δxp=3.72497 65249 4 m ]
@ C#26 NOT OK MSOLVE & SOLVE: "Divide by zero". SOLVE for β "Argument outside domain", OK for the rest.
'ROOT(ⒺUltrarelativistic Cases;[E0;γ;β;v;Δt;Δxp];[1_J;1;1;1_(m/s);1_s;1_m])'
```
* **Example 2** The "Oh-My-God" particle (probably a proton) had a kinetic energy of 3.2e20 eV. To calculate `[E0_J;γ;β;v_m/s;Δt_s;Δxp_m]` (Rest energy; Lorentz factor; Relativistic speed ratio; Speed; Proper time; Contracted space interval) from 4 known variables, in order to calculate the speed, the contracted space interval and proper time of the proton, the precision needs to be set to 32 digits and 28 significant digits:
```rpl
32 PRECISION 28 SIG K=3.2e20_eV  m0='Ⓒmp'  Δx=100_km  Δtp='Δx/(299 792 457.99999 99999 99998 7113_m/s)'  Δtp=0.00033 35640 95198 15204 95755 781 s
781_s
@ Failing [ E0=1.50327 76180 16312 40919 07337 58⁳⁻¹⁰ J γ=3.41052 60362 88926 42764 04379 13⁳¹¹ β=0.99999 99999 99999 99999 99957 014 v=299 792 457.99999 99999 99998 7113 m/s Δt=9.78042 95187 58665 88338 62605 12⁳⁻¹⁶ s Δxp=2.93209 90057 24417 55398 10962 23⁳⁻¹⁰ km ]
@ C#26 NOT OK MSOLVE & SOLVE: "Divide by zero". SOLVE for β "Argument outside domain", OK for the rest.
'ROOT(ⒺUltrarelativistic Cases;[E0;γ;β;v;Δt;Δxp];[1_J;1;1;1_(m/s);1_s;1_m])'
```

#### Gravitational Time Dilation

* To calculate `[ve_m/s;βe;γG;ΔtpG_s]` (Excape speed; Relativistic escape speed ratio; Lorentz factor associated to gravitational dilation; Gravitational dilated time interval) from 3 known variables:
```rpl
<<<<<<< HEAD
M=2.32e30_kg  r=6.96e3_m  Δt=1e6_s
@ Expecting [ ve=210 912 146.007 m/s βe=0.70352 71914 92 γG=1.40712 61408 1 ΔtpG=1 407 126.14081 s ]
=======
M=2.32e30_kg  r=6.96e3_m  Δt=1e6_s  
@ Expecting [ ve=210 939 169.746 m/s βe=0.70361 73329 83 γG=1.40730 28724 7 ΔtpG=1 407 302.87247 s ]
>>>>>>> afc4f1fe
'ROOT(ⒺGravitational Time Dilation;[ve;βe;γG;ΔtpG];[1_m/s;1;1;1_s])'
```

#### Gravitational Redshift

* To calculate `[rs_m;λ∞_nm;z;λ1_nm;zNL]` (Schwarzschild  radius; Wavelength of the photon as measured by the observer at infinity; Gravitational redshift; Wavelength of the photon as measured by the observer at position `R1`) from 7 known variables:
```rpl
λe=550_nm  λ2=550_nm  M=2.32e30_kg  Remp=70_km  R2=50e6_km  R1=10e6_km  M=4.10227 55e30_kg
@ Expecting [ rs=6 092.83106 622 m λ∞=575.62138 4944 nm z=4.65843 36261 9⁳⁻² λ1=549.99986 5958 nm zNL=4.35202 21901 5⁳⁻² ]
'ROOT(ⒺGravitational Redshift;[rs;λ∞;z;λ1;zNL];[1_m;1_nm;1;1_nm;1])'
```

#### Circumnavigating Airplanes

It is assumed that the planes are circumnavigating at the same altitude `h`, same latitude `φ` and the during same flight duration `Δt` measured in the airplanes. The ground is rotating with the planet at the angular frequency `ω`. The Schwarzschild metric is taken into account. The calculation should formally invokes an integral for the elapsed proper time along a path and is approximated here to the first order in speed since the velocities of the plane `vp` and the planet ground `vg` are << `c` (slow airplanes over a slow rotating planet).

* **Example 1** To calculate for a standard jet (500_mph) `[Δt_s;vg_m/s;βp;βg;MGu_m;Δτg_ns;ΔτpE_ns;ΔτpW_ns;ΔτE_ns;ΔτW_ns;ΔτWE_ns]` (Flight time duration of the circumnavigation trip at latitude `φ`; Ground speed of rotating earth at latitude `φ`; Plane speed ratio; Ground speed ratio; Reduced gravitational mass given in geometrized units; Elapsed time variation due to the ground tangential velocity; Elapsed time variation due to the plane altitude and velocity in the Eastward & Westward direction; Flight time in the Eastward & Westward direction; Time difference between westward and eastward flights) from 6 known variables (maintain 24 digits of precision):
```rpl
24 PRECISION 24 SIG vp=223.52 m/s  Tday=86400_s  R=6371e3_m  hp=1e4_m  M=5.972168e24_kg  φ=7_°
@ Expecting [ Δt=177 754.98724 19224 92543 01 s vg=459.85873 55128 99485 33812 3 m/s βp=0.00000 07455 82465 58690 945 βg=0.00000 15339 23630 30326 628 MGu=0.00443 50276 72210 18823 128 m Δτg=177 754.98711 79732 53463 545 s ΔτpE=177 754.98711 79144 74265 044 s ΔτpW=177 754.98711 83210 59135 425 s ΔτE=-58.77919 85010 00000 00000 01 ns ΔτW=347.80567 18799 99999 99999 9 ns ΔτWE=406.58487 03809 99999 99999 8 ns ]
'ROOT(ⒺCircumnavigating Airplanes;[Δt;vg;βp;βg;MGu;Δτg;ΔτpE;ΔτpW;ΔτE;ΔτW;ΔτWE];[1_s;1_m/s;1;1;1_m;1_s;1_s;1_s;1_ns;1_ns;1_ns])'
@ IMPORTANT NOTE if I use less compatible units (see below) MSOLVER & SOLVER: "Inconsistent units". SOLVER: "Bad argument type".
@ 24 PRECISION 24 SIG vp=500_mph  Tday=86400_s  R=6371_km  hp=1e4_m  M=5.972168e24_kg  φ=7_°
```
* **Example 2** To calculate for the circumnavigation of the Concorde at maximal speed (Mach 2.04) flying at an altitude of 60000 feet `[Δt_s;vg_m/s;βp;βg;MGu_m;Δτg_ns;ΔτpE_ns;ΔτpW_ns;ΔτE_ns;ΔτW_ns;ΔτWE_ns]` (Flight time duration of the circumnavigation trip at latitude `φ`; Ground speed of rotating earth at latitude `φ`; Plane speed ratio; Ground speed ratio; Reduced gravitational mass given in geometrized units; Elapsed time variation due to the ground tangential velocity; Elapsed time variation due to the plane altitude and velocity in the Eastward & Westward direction; Flight time in the Eastward & Westward direction; Time difference between westward and eastward flights) from 6 known variables (maintain 24 digits of precision):
```rpl
24 PRECISION 24 SIG vp=605.27777 77777 77777 77777_m/s  Tday=86400_s  R=6371e3_m  hp=18288_m  M=5.972168e24_kg  φ=12_°
<<<<<<< HEAD
@ Expecting [ Δt=64 689.99803 65516 53654 321 s vg=453.18771 12964 44358 64443 2 m/s βp=0.00000 20189 89342 87992 5866 βg=0.00000 15116 71488 73519 8112 MGu=0.00443 38913 88656 93479 3177 m Δτg=64 689.99799 14567 97869 7596 s ΔτpE=64 689.99799 12563 75377 464 s ΔτpW=64 689.99799 16512 49416 6709 s ΔτE=-200.42249 22956 00000 00000 3 ns ΔτW=194.45154 69112 99999 99999 7 ns ΔτWE=394.87403 92068 99999 99999 9 ns ]

=======
@ Expecting [ Δt=64 689.99803 65516 53654 321 s vg=453.18771 12964 44358 64443 2 m/s βp=0.00000 20189 89342 87992 586 βg=0.00000 15116 71488 73519 811 MGu=0.00443 50276 72210 18823 128 m Δτg=64 689.99799 14452 60249 1619 s ΔτpE=64 689.99799 12448 70780 8911 s ΔτpW=64 689.99799 16397 44820 0979 s ΔτE=-200.38946 82708 ns ΔτW=194.48457 09360 00000 00000 2 ns ΔτWE=394.87403 92068 00000 00000 1 ns ]
>>>>>>> afc4f1fe
'ROOT(ⒺCircumnavigating Airplanes;[Δt;vg;βp;βg;MGu;Δτg;ΔτpE;ΔτpW;ΔτE;ΔτW;ΔτWE];[1_s;1_m/s;1;1;1_m;1_s;1_s;1_s;1_ns;1_ns;1_ns])'
```

#### Clocks at different heights

It is assumed that the two clocks are at rest with respect to the ground at a latitude `φ` and are rotating with the planet at the angular frequency `ω`. The clocks are at their respective heights `h1` and `h2` for instance at the bottom & top of a mountain. For simplicity, the planet is assumed to have a spherical distribution. The Schwarzschild metric is taken into account. The calculation should formally invoke an integral for the elapsed proper time along a path and is approximated here to the first order in speed since the tangential velocities at height `h1` and `h2` are << `c` (slow rotating planet). As a consequence, the rate of time dilation per meter of height is calculated.

* **EXAMPLE 1a)** (Earth): To calculate `[ω_r/s;v1_m/s;v2_m/s;MGu_m;γv1;γv2;γG1;γG2;γ21]` (Angular velocity associated to planet rotation; Velocity at height `h1` & `h2` and latitude `φ`; Reduced gravitational mass given in geometrized units; Lorentz factor for velocity `v1` & `v2`; Lorentz factor associated to gravitational dilation at height `h1` & `h2`; Factor of combined special and general relativity effects) from 6 known variables (maintain 24 digits of precision & choose `h2 > h1`):
```rpl
24 PRECISION 24 SIG  Tday=86400_s  R=6371e3_m  h1=0_m  h2=2000_m  M=5.972168e24_kg  φ=15_°
@ Expecting [ ω=0.00007 27220 52166 43039 902 r/s v1=447.52521 41595 73890 37237 1 m/s v2=447.66570 23762 30482 39571 6 m/s MGu=0.00443 50276 72210 18823 128 m γv1=1.00000 00000 01114 20118 647 γv2=1.00000 00000 01114 90084 183 γG1=1.00000 00006 96127 40179 577 γG2=1.00000 00006 95908 94034 831 γ21=1.00000 00000 00217 76179 193 ]
'ROOT(ⒺClocks at different heights;[ω;v1;v2;MGu;γv1;γv2;γG1;γG2;γ21];[1_r/s;1_m/s;1_m/s;1_m;1;1;1;1;1])'
```
* **CONSEQUENCE** To check the validity of a well-known APPROXIMATION which is valid when `Δh/R < 0.1%` => special relativity corrections are negligible which means `ABS(γv1/γv2-1) < 0.1%` => `γ21=γG1/γG2` Then the APPROXIMATE RESULT is `γG1/γG2 ≈ 1 + gloc*Δh/Ⓒc^2` with `gloc=ⒸG*M/R^2`. Let's verify precisely these relations in 3 steps with the final CONSEQUENCE:

* **1b)** The prerequisite conditions & their direct consequence are given by:
```rpl
Δh='ABS((h2_m)-(h1_m))'  gloc='ⒸG*(M_kg)/((R_m)+(h1_m))^2'  approx1='ABS(γG1/γG2-1)'  approx2='gloc*Δh/Ⓒc^2'
"1a) Prerequisite conditions:"
"(Δh_m)/((R_m)+(h1_m)) < 0.1/100  AND  ABS(γv1/γv2-1) < 0.1/100"
'(Δh_m)/((R_m)+(h1_m)) < 0.1/100  AND  ABS(γv1/γv2-1) < 0.1/100'
```
* **1c)** EVAL => True, then APPROXIMATION can be checked (EVAL => True) by:
```rpl
"1b) APPROXIMATION check:"
"→NUM(ABS(approx1/approx2-1)) < 0.1/100"
'→NUM(ABS(approx1/approx2-1)) < 0.1/100'
```
* **1d)** The important CONSEQUENCE is that the following value is the RATE OF TIME DILATION per meter of height due to a gravitational field `gloc` at height `h1`:
```rpl
"=> Rate of t Dilation /m - vert :"
"ABS(γ21-1)/Δh≈gloc/Ⓒc^2="
@ Expecting [ 1.09265 01350 94860 34411 857⁳⁻¹⁶ m⁻¹ ]
'→NUM(gloc/Ⓒc^2)'
```
* **EXAMPLE 2a)** (Earth, Mount Everest):  This mount has an height of 3660_m with repect to the surrounding ground which is at an altitude of 5200_m. To calculate `[ω_r/s;v1_m/s;v2_m/s;MGu_m;γv1;γv2;γG1;γG2;γ21]` (Angular velocity associated to planet rotation; Velocity at height `h1` & `h2` and latitude `φ`; Reduced gravitational mass given in geometrized units; Lorentz factor for velocity `v1` & `v2`; Lorentz factor associated to gravitational dilation at height `h1` & `h2`; Factor of combined special and general relativity effects) from 6 known variables (maintain 24 digits of precision & choose `h2 > h1`):
```rpl
24 PRECISION 24 SIG  Tday=86400_s  R=6371e3_m  h1=5200_m  h2=8860_m  M=5.972168e24_kg  φ=15_°
@ Expecting [ ω=0.00007 27220 52166 43039 902 r/s v1=447.89048 35228 81029 63307 3 m/s v2=448.14757 69593 62593 03579 7 m/s MGu=0.00443 50276 72210 18823 128 m γv1=1.00000 00000 01116 02074 718 γv2=1.00000 00000 01117 30232 813 γG1=1.00000 00006 95559 68709 217 γG2=1.00000 00006 95160 65820 165 γ21=1.00000 00000 00397 74730 928 ]
'ROOT(ⒺClocks at different heights;[ω;v1;v2;MGu;γv1;γv2;γG1;γG2;γ21];[1_r/s;1_m/s;1_m/s;1_m;1;1;1;1;1])'
```
* **CONSEQUENCE** To check the validity of a well-known APPROXIMATION which is valid when `Δh/R < 0.1%` => special relativity corrections are negligible which means `ABS(γv1/γv2-1) < 0.1%` => `γ21=γG1/γG2` Then the APPROXIMATE RESULT is `γG1/γG2 ≈ 1 + gloc*Δh/Ⓒc^2` with `gloc=ⒸG*M/R^2`. Let's verify precisely these relations in 3 steps with the final CONSEQUENCE:
* **2b)** The prerequisite conditions & their direct consequence are given by:
```rpl
Δh='ABS((h2_m)-(h1_m))'  gloc='ⒸG*(M_kg)/((R_m)+(h1_m))^2'  approx1='ABS(γG1/γG2-1)'  approx2='gloc*Δh/Ⓒc^2'
"2a) Prerequisite CONDITIONS:"
"(Δh_m)/((R_m)+(h1_m)) < 0.1/100  AND  ABS(γv1/γv2-1) < 0.1/100"
'(Δh_m)/((R_m)+(h1_m)) < 0.1/100  AND  ABS(γv1/γv2-1) < 0.1/100'
```
* **2c)** EVAL => True, then APPROXIMATION can be checked (EVAL => True) by:
```rpl
"1b) APPROXIMATION check:"
"→NUM(ABS(approx1/approx2-1)) < 0.1/100"
'→NUM(ABS(approx1/approx2-1)) < 0.1/100'
```
* **2d)** The important CONSEQUENCE is that the following value is the RATE OF TIME DILATION per meter of height due to a gravitational field  `gloc` at height `h1`:
```rpl
"=> Rate of t Dilation /m - vert :"
"ABS(γ21-1)/Δh≈gloc/Ⓒc^2="
@ Expecting [ 1.09086 86778 43413 62835 536⁳⁻¹⁶ m⁻¹ ]
'→NUM(gloc/Ⓒc^2)'
```

#### B H Schwarzschild Geometry

* For Sagittarius A*, the supermassive black hole at the Galactic Center of the Milky Way to calculate `[rs_m;ve_(m/s);Vs_(m^3);Vxsun;rxearth;Mxsun;Mxearth]` (Schwarzschild radius; Escape velocity; Schwarzschild volume; Factor multiplicative of Sun volume, of Earth radius, of Sun mass & of Earth mass) from 3 known variables (maintain 24 digits of precision):
```rpl
M=8.54e36_kg  r=12e9_m  V=8.54105 09309e30_m^3
@ Failing [ rs=1.26838 81739 7⁳¹⁰ m ve=299 792 458. m/s Vs=8.54761 91183⁳³⁰ m↑3 Vxsun=6 048.90292 557 rxearth=1 883.53476 691 Mxsun=4 294 694.49334 Mxearth=1.42996 64711 4⁳¹² ]
@ NOTE: the fact that `ve ≥ Ⓒc` which is near unphysical, indicates that we are probably describing a black hole
@ C#27 NOT OK MSOLVER: "Constant ?". Solve: "Bad argument type". SOLVE for Vs "Sign reversal"
'ROOT(ⒺB H Schwarzschild Geometry;[rs;ve;Vs;Vxsun;rxearth;Mxsun;Mxearth];[1_m;1_(m/s);1_(m^3);1;1;1;1])'
```

#### B H Thermodynamics

* **Example 1** For M31*, the supermassive black hole at the Galactic Center of Andromeda Galaxy to calculate `[rs_m;As_(m^2);TH_K;PBH_W;SBH_(J/K);tev_s;Mxsun;MxSagA;Mxearth;txyr]` (Schwarzschild radius; Schwarzschild area; Black hole temperature; Black hole evaporation power; Black hole entropy; Evaporation time; Multiplicative factor of Sun mass, of Sagittarius A* mass & of Earth mass; Multiplicative factor of a year) from 2 known variables (maintain 24 digits of precision):
```rpl
M=1.708e45_kg  t=4.18902 53989e119_s
@ Failing [ rs=2.53677 63479 3⁳¹⁸ m As=8.08675 38442 8⁳³⁷ m↑2 TH=7.18325 91955 2⁳⁻²³ K PBH=1.22087 75567 7⁳⁻⁵⁸ W SBH=1.06824 02553 1⁳⁸⁴ J/K tev=4.19117 60841 4⁳¹¹⁹ s Mxsun=8.58938 89866 7⁳¹⁴ MxSagA=200 000 000. Mxearth=2.85993 29422 7⁳²⁰ txyr=1.32742 20469 6⁳¹¹² ]
@ C#28 NOT OK MSOLVER: "Constant ?". SOLVE for As "Constant?"; for TH & PBH hallucinates; for tev "Constant?"
'ROOT(ⒺB H Thermodynamics;[rs;As;TH;PBH;SBH;tev;Mxsun;MxSagA;Mxearth;txyr];[1_m;1_(m^2);1_K;1_W;1_(J/K);1_s;1;1;1;1])'
```
* **Example 2** For a very small black hole having the mass of 1000_kg, to calculate `[rs_m;As_(m^2);TH_K;PBH_W;SBH_(J/K);tev_s;Mxsun;MxSagA;Mxearth;txyr]` (Schwarzschild radius; Schwarzschild area; Black hole temperature; Black hole evaporation power; Black hole entropy; Evaporation time; Factor multiplicative of Sun mass, of Sagittarius A* mass & of Earth mass; Multiplicative factor of a year) from 2 known variables (maintain 24 digits of precision):
```rpl
M=1000_kg  t=8.40716 15834 7⁳⁻⁸ s
@ Failing [ rs=1.48523 20538 2⁳⁻²⁴ m As=2.77203 36055 4⁳⁻⁴⁷ m↑2 TH=1.22690 06705 9⁳²⁰ K PBH=3.56162 21447 8⁳²⁶ W SBH=3.66270 55485 1⁳⁻¹ J/K tev=8.41147 78997⁳⁻⁸ s Mxsun=5.02891 62685 4⁳⁻²⁸ MxSagA=1.17096 01873 5⁳⁻³⁴ Mxearth=1.67443 38069 5⁳⁻²² Txyr=2.66406 87452 4⁳⁻¹⁵ ]
@ C#28 NOT OK MSOLVER: "Constant ?". SOLVE for As "Constant?"; for rs, TH & PBH hallucinates; for tev "Constant?"
TO BE CHECKED.
'ROOT(ⒺB H Thermodynamics;[rs;As;TH;PBH;SBH;tev;Mxsun;MxSagA;Mxearth;txyr];[1_m;1_(m^2);1_K;1_W;1_(J/K);1_s;1;1;1;1])'
```

## Modern Physics
The 43 variables in the Modern Physics section are:

* `β`: Relativistic speed ratio
* `φ`: Work function of the substance ([Photoelectric Effect](#Photoelectric Effect)) (dim.: charge·voltage, in SI: eV); or Angle of the scattered electron ([Compton Scattering](#Compton Scattering))
* `θ`: Scattered photon angle of deflection ([Photoelectric Effect](#Photoelectric Effect)) & ([Compton Scattering](#Compton Scattering)), or Angle between incident photon and cristallographic plane ([DeBroglie Wave](#DeBroglie Wave))
* `γ`: Lorentz relativistic factor
* `%rFr12`: Relative % of change between distribution fractions integrated from `f1` to `f2`
* `%rFr34`: Relative % of change between distribution fractions integrated from `f3` to `f4`
* `λ`: Wavelength of the incident photon ([Compton Scattering](#Compton Scattering))
* `λp`: Wavelength of the diffused photon
* `A`: Area, or Total activity ([Radioactivity](#Radioactivity)) (dim.: number of decay/time, in SI: becquerel, Bq)
* `d`: Interatomic distance between cristallographic plane
* `En`: Electron energy in level `n` (dim.: charge·voltage, in SI: eV)
* `Enp`: Electron energy in level `np` (dim.: charge·voltage, in SI: eV)
* `ebfafb`: Emissive power in the range `fa` to `fb` (dim.: energy/time·area, in SI: W/m^2)
* `eb`: Total emissive power for the entire Planck spectrum (dim.: energy/time·area, in SI: W/m^2)
* `Eph`: Inident photon energy (dim.: charge·voltage; in SI: eV)
* `Epph`: Diffused photon energy (dim.: charge·voltage; in SI: eV)
* `f`: Frequency of the photon (dim.: 1/time, in SI: hertz, Hz)
* `f0`: Threshold frequency (dim.: 1/time, in SI: hertz, Hz)
* `f1`: Lower frequency limit of integration (dim.: 1/time, in SI: hertz, Hz)
* `f2`: Upper frequency limit of integration (dim.: 1/time, in SI: hertz, Hz)
* `f3`: Lower frequency limit of integration (dim.: 1/time, in SI: hertz, Hz)
* `f4`: Upper frequency limit of integration (dim.: 1/time, in SI: hertz, Hz)
* `fa`: Lower frequency limit of integration (dim.: 1/time, in SI: hertz, Hz)
* `fb`: Upper frequency limit of integration (dim.: 1/time, in SI: hertz, Hz)
* `fpeak`: Frequency of maximum emissive power for the Planck distribution (dim.: 1/time, in SI: hertz, Hz)
* `Frfafb`: Fraction of total emissive power in the range `fa` to `fb`
* `Frfafb`: Fraction of Planck emissive power in the range `fa` to `fb`
* `FrPl12`: Fraction of Planck emissive power in the range `f1` to `f2`
* `FrWn12`: Fraction of Wien emissive power in the range `f1` to `f2`
* `FrRJ12`: Fraction of Rayleign-Jeans emissive power in the range `f1` to `f2`
* `FrPl34`: Fraction of Planck emissive power in the range `f3` to `f4`
* `FrWn34`: Fraction of Wien emissive power in the range `f3` to `f4`
* `FrRJ34`: Fraction of Rayleign-Jeans emissive power in the range `f3` to `f4`
* `K`: Kinetic energy of scattered electron (dim.: charge·voltage; in SI: eV)
* `Kmax`: Maximum kinetic energy of photoelectron ([Photoelectric Effect](#Photoelectric Effect)) (dim.: charge·voltage; in SI: eV)
* `p`: Momentum (dim.: mas·speed, in SI: kg·m/s)
* `m`: Mass
* `q`: Heat transfer rate (dim.: energy/time, in SI: watt, W)
* `r`: Radius of electron orbit in level `n`
* `T`: Temperature
* `V0`: Stopping potential (dim.: energy/charge, In SI: volt,V)
* `v`: Speed of emitted electron
* `vmax`: Maximum speed of ejected photoelectron

#### Planck & Wien Comparison

In this section, two comparisons are done between the Planck and Wien spectral distributiona. Based on a incomplete thermodynamic argument, the latter is an approximation of the true Planck law describing the spectral distribution for the light emitted by a black-body. The choice of temperature `T` determines the frequency ranges for integration between `f1` & `f2`, or between `f3` & `f4`. One shall determine in which frequency interval both distribution differs notably or agree. The asymptotic agreement for large frequency is clearly illustrated in the picture. The user is free to choose one or the other comparison fractions (replacing it in `Frfafb`) to compute the corresponding enissive power `ebfafb` and the heat transfer rate `q` from the black-body. Or, For the Planck distribution, one can choose any other values for `fa` & `fb` and compute the corresponding `FrPlab`, `ebfafb` and `q`.

![Planck & Wien Comparison](img/Planck&Wien_Distributions.bmp)

* To calculate `[fpeak_Hz;f1_Hz;f2_Hz;FrPl12;FrWn12;%rFr12;f3_Hz;f4_Hz;FrPl34;FrWn34;%rFr34;FrPlab;eb_(W/m^2);ebfafb_(W/m^2);q_W]` (Frequency of maximum emissive power for the Planck distribution; Lower & Upper frequency limits of integration; Fractions of Planck & Wien emissive power in the range `f1` to `f2`; Relative % of change between distribution fractions integrated from `f3` to `f4`; Lower & Upper frequency limits of integration; Fractions of Planck & Wien emissive power in the range `fa` to `fb`; Total emissive power for the entire Planck spectrum; Emissive power in the range `fa` to `fb`; Heat transfer rate) from 5 known variables:
```rpl
24 PRECISION 12 SIG T=1273.15_K  A=100_cm^2  fa=7.48475 43283 5⁳¹³ Hz  fb=3.18337 69964 2⁳¹⁴ Hz  Frfafb=0.64388 90934 2
@ Failing [ fpeak=7.48475 43283 4⁳¹³ Hz f1=1.06112 56654 7⁳¹⁴ Hz f2=2.38753 27473 2⁳¹⁴ Hz FrPl12=0.38336 04816 97 FrWn12=0.38088 77248 75 %rFr12=0.64502 13154 61 f3=2.65281 41636 9⁳¹¹ Hz f4=6.63203 54092 2⁳¹³ Hz FrPl34=0.28402 76245 74 FrWn34=0.22398 47200 01 %rFr34=21.13981 15458 FrPlab=0.64388 90934 2 eb=148 980.70811 W/m↑2 ebfafb=95 927.05308 2 W/m↑2 q=959.27053 082 W ]
@ C#29 NOT OK MSOLVE: "Inconsistent units" SOLVE: 1st eqn doesn't show: blank screen, all eqns do not show.
'ROOT(ⒺPlanck & Wien Comparison;[fpeak;f1;f2;FrPl12;FrWn12;%rFr12;f3;f4;FrPl34;FrWn34;%rFr34;FrPlab;eb;ebfafb;q];[1_Hz;1_Hz;1_Hz;1;1;1;1_Hz;1_Hz;1;1;1;1;1_(W/m^2);1_(W/m^2);1_W])'
```

#### Planck & Rayleigh-Jeans Comparison

In this section, two comparisons are done between the Planck and Rayleigh-Jeans spectral distributiona. Based on the equipartition theorem argument, the latter is an approximation of the true Planck law describing the spectral distribution for the light emitted by a black-body. The choice of temperature `T` determines the frequency ranges for integration between `f1` & `f2`, or between `f3` & `f4`. One shall determine in which frequency interval both distribution agree or differs considerably, leading to a divergence called UV catastrophy corresponding to unphysical fractions greather than one. The asymptotic agreement for small frequency is clearly illustrated in the picture. The user is free to choose one or the other comparison fractions (replacing it in `Frfafb`) to compute the corresponding enissive power `ebfafb` and the heat transfer rate `q` from the black-body. Or, For the Planck distribution, one could choose any other values for `fa` & `fb` and computes the corresponding `FrPlab`, `ebfafb` and `q`.

![Planck & Rayleigh-Jeans Comparison](img/Planck&Rayleigh-Jeans_Distributions.bmp)

* To calculate `[fpeak_Hz;f1_Hz;f2_Hz;FrPl12;FrRJ12;%rFr12;f3_Hz;f4_Hz;FrPl34;FrRJ34;%rFr34;FrPlab;eb_(W/m^2);ebfafb_(W/m^2);q_W]` (Frequency of maximum emissive power for the Planck distribution; Lower & Upper frequency limits of integration; Fractions of Planck & Rayleigh‐Jeans emissive power in the range `f1` to `f2`; Relative % of change between distribution fractions integrated from `f3` to `f4`; Lower & Upper frequency limits of integration; Fractions of Planck & Rayleigh‐Jeans emissive power in the range `fa` to `fb`; Total emissive power for the entire Planck spectrum; Emissive power in the range `fa` to `fb`; Heat transfer rate) from 5 known variables:
```rpl
4 PRECISION 12 SIG T=1273.15_K  A=100_cm^2  fa=2.65281 41636 9⁳¹⁰ Hz  fb=7.48475 43283 5⁳¹³ Hz  Frfafb=0.35399 34269 15
@ Failing [ fpeak=7.48475 43283 4⁳¹³ Hz f1=4.50978 40782 7⁳¹³ Hz f2=9.81541 24056 4⁳¹³ Hz FrPl12=0.41306 62386 78 FrRJ12=2.34783 01416 5 %rFr12=468.39071 3597 f3=2.65281 41636 9⁳¹⁰ Hz f4=1.32640 70818 4⁳¹² Hz FrPl34=6.29668 51249 1⁳⁻⁶ FrRJ34=6.41618 75792 2⁳⁻⁶ %rFr34=1.89786 29539 1 FrPlab=0.35399 34269 15 eb=148 980.70811 W/m↑2 ebfafb=52 738.19140 81 W/m↑2 q=527.38191 4081 W ]
@ C#29 NOT OK MSOLVE: "Inconsistent units" SOLVE: 1st eqn doesn't show: blank screen, all eqns do not show.
'ROOT(ⒺPlanck & Rayleigh‐Jeans Comparison;[fpeak;f1;f2;FrPl12;FrRJ12;%rFr12;f3;f4;FrPl34;FrRJ34;%rFr34;FrPlab;eb;ebfafb;q];[1_Hz;1_Hz;1_Hz;1;1;1;1_Hz;1_Hz;1;1;1;1;1_(W/m^2);1_(W/m^2);1_W])'
```

#### Photoelectric Effect

Einstein explained the photoelectric effect with the energy quantification of the electromagnetic wave. The photoelectron is then emitted only if the energy `E` of the incident photon is greather or equal to the work function `φ` of the material. A simple energy budget equation determines the maximum kinetic energy `Kmax` of the photoelectron.

* To calculate `[f_Hz;Eph_eV;f0_Hz;λ0_nm;Kmax_eV;Vo_V;vmax_m/s]` (Frequency, Photon energy; Threshold frequency; Threshold wavelength; Maximum kinetic energy of photoelectron; Stoping potential; Maximum speed of photoelectron) from 2 known variables:
```rpl
φ=4.01_eV  λ=207_nm
@ Expecting [ f=1.44827 27439 6⁳¹⁵ Hz Eph=1 eV f0=9.69614 10728 5⁳¹⁴ Hz λ0=309.18739 2951 nm Kmax=1.97957 22016 1 eV Vo=1 V vmax=834 442.55677 6 m/s ]
@ Failing [ f=1.44827 27439 6⁳¹⁵ Hz Eph=5.98957 22016 1 eV f0=9.69614 10728 5⁳¹⁴ Hz λ0=309.18739 2951 nm Kmax=1.97957 22016 1 eV V0=1.97957 30615 6 V vmax=834 442.55677 6 m/s ]
@ C#30 NOT OK MSOLVE: Hallucinates values of Eph, V0. SOLVE for f, f0 & vmax: "Sign reversal", hallucinates for V0
'ROOT(ⒺPhotoelectric Effect;[f;Eph;f0;λ0;Kmax;Vo;vmax];[1_Hz;1_eV;1_Hz;1_nm;1_eV;1_V;1_m/s])'
```

#### Compton Scattering

In the Compton Scattering, both energy and momentum are conserved during the collision of the incident photon and the electron, which underlines the fact that the photon must henceforth be considered as a particle. When a high frequency `f` (or energy `E = hf`) photon scatters due to an interaction with an electron, there is a decrease in the energy of the photon scattered at an angle `θ` and thus, an increase in its wavelength `λp`. The kinetic energy of the scattered electron `Kmax` is relativist.

![Compton Scattering_BW](img/Compton Scattering_BW.bmp)

* To calculate `[λp_nm;K_eV;γ;β;v_m/s;Eph_eV;Epph_eV;p_(kg*m/s);φ_°]` (Wavelength of scattered photon; Kinetic energy of scattered electron; Lorentz factor; Speed of the scattered electron; Energy of the Incident & Scattered photon; Momentum of the scattered electron; Angle of scattering of the electron) from 2 known variables:
```rpl
<<<<<<< HEAD
θ=40_°  λ=0.024_nm
@ Failing [ λp=2.45676 48762 3⁳⁻² nm K=1 193.63352 749 eV γ=1.00233 58835 6 β=6.82308 49980 3⁳⁻² v=20 455 094.227 m/s Eph=51 660.06023 89 eV Epph=50 466.42671 14 eV p=1.86768 55511 5⁳⁻²³ kg·m/s φ=68.16075 25239 ° ]
@ C#33 NOT OK MSOLVE: "Constant ?"
=======
θ=40_°  λ=0.024_nm 
@ Failing [ λp=2.45676 48762 3⁳⁻² nm K=1 193.63352 749 eV γ=1.00233 58835 6 β=6.82308 49980 5⁳⁻² v=20 455 094.2271 m/s Eph=51 660.06023 89 eV Epph=50 466.42671 14 eV p=1.86768 55511 5⁳⁻²³ kg·m/s φ=68.16075 25236 ° ]
@ C#31 NOT OK MSOLVE: "Divide by zero". SOLVE hallucinates for K, Eph, Epph, p for β "Divide by zero"
>>>>>>> afc4f1fe
'ROOT(ⒺCompton Scattering;[λp;K;γ;β;v;Eph;Epph;p;φ];[1_nm;1_eV;1;1;1_m/s;1_eV;1_eV;1_(kg*m/s);1_°])'
```

#### De Broglie Wave

At all scales where measurements have been possible, matter exhibits wave-like behavior (e.g. Young interference for protons, even for molecules). More precisely, a beam of neutron can be diffracted just like a beam of light or a water wave as it is the case in the Bragg diffraction. Here, the interference is constructive when the phase difference between the matter wave reflected off different atomic planes at an angle `θ` is a multiple of 2π, giving the Following condition: `2·d·SINθ = n·λ` with `n` integer and where `θ` is mesured between the refected waves trajectory and the atomic plane.

* To calculate `[λ_nm;K_eV;v_m/s;d_nm]` (De Broglie wavelength of scattered photon; Kinetic energy of scattered electron; Speed of the scattered electron; Distance between adjacent atomic planes) from 3 known variables:
```rpl
θ=40_°  p=1e-23_kg*m/s m=Ⓒme n=2
@ Expecting [ λ=6.62607 015⁳⁻² nm K=342.34892 9334 eV v=1 m/s d=1.03083 35210 8⁳⁻¹ nm ]
@ Failing [ λ=6.62607 015⁳⁻² nm K=342.58664 2473 eV v=10 977 691.0426 m/s d=0.10308 33521 08 nm ]
@ C#32 NOT OK MSOLVE: hallucinates values of K, v & d. SOLVE: idem except for d
'ROOT(ⒺDe Broglie Wave;[λ;K;v;d];[1_nm;1_eV;1_m/s;1_nm])'
```

#### Bohr Atomic Model

Since the hydrogen atom is a bound system between the proton of the nucleus and the electron located at a level `n`, the binding energy is calculated with a negative expression, the value 0 corresponding to a free electron or occupying a level n which tends to infinity. A transition which gives a positive energy difference corresponds to the emission of a final photon `np` > initial `n`, or if it is negative, to the absorption of a photon.

* **Example 1** In the case of an emission, to calculate `[Enp_eV;En_eV;r_m;f_Hz;Eph_eV;λ_nm;r_m]` (Energy of the final atomic level `np`; Energy of the initial atomic level `n`; Radius of the initial atomic level `n`; Frequency, Energy & Wavelength of the emitted photon) from 3 known variables:
```rpl
<<<<<<< HEAD
np=2  n=1  Z=1
@ Expecting [ Enp=-2.⁳⁻²³ eV En=-2.⁳⁻²³ eV r=-2.⁳⁻²³ m f=1 Hz Eph=-2.⁳⁻²³ eV λ=-2.⁳⁻²³ nm ]
=======
np=2  n=1  Z=1 
@ Expecting [ Enp=1 eV En=-13.84340 03518 eV r=5.29177 21054 7⁳⁻¹¹ m f=3.58911 97958 1⁳¹⁵ Hz Eph=14.60568 72124 eV λ=83.52812 80802 nm ]
>>>>>>> afc4f1fe
@ Failing [ Enp=-3.40142 18031 eV En=-13.60568 72124 eV r=5.29177 21054 7⁳⁻¹¹ m f=2.46738 14701 6⁳¹⁵ Hz λ=121.50227 3412 nm ]
@ C#33 NOT OK MSOLVE & SOLVE: hallucinates values of Enp, En, f & λ. SOLVE: idem except for λ. 
'ROOT(ⒺBohr Atomic Model;[Enp;En;r;f;Eph;λ];[1_eV;1_eV;1_m;1_Hz;1_eV;1_nm])'
```
* **Example 2** In the case of an absorption, to calculate `[Enp_eV;En_eV;r_m;f_Hz;Eph_eV;λ_nm]` (Energy of the final atomic level `np`; Energy of the initial atomic level `n`; Radius of the initial atomic level n; Frequency, Energy & Wavelength of the absorbed photon) from 3 known variables (Note: instead to `n→∞` one can choose `n=9.99999E999999`):
```rpl
np=2  n=9.99999E999999  Z=1
@ Failing [ Enp=-3.40142 18031 eV En=-1.36057 14423 8⁳⁻¹⁹⁹⁹⁹⁹⁹ eV r=5.29176 15219 3⁳¹⁹⁹⁹⁹⁸⁹ m f=-8.22460 49005 3⁳¹⁴ Hz Eph=-3.40142 18031 eV λ=-364.50682 0237 nm ]
@ C#33 NOT OK MSOLVE "Constant?". SOLVE: hallucinates values of Enp, En, r, f & λ. SOLVE: idem except for λ. 
'ROOT(ⒺBohr Atomic Model;[Enp;En;r;f;Eph;λ];[1_eV;1_eV;1_m;1_Hz;1_eV;1_nm])'
```

## Nuclear Physics
The 52 variables in the Nuclear Physics section are:

* `λ`: Decay constant (Radioactivity) (dim.: 1/time, in SI: s^-1)
* `Δm`: Mass default
* `A`: Total activity at time `t` ([Radioactivity](#Radioactivity)) (dim.: number of decay/time, in SI: becquerel, Bq), or Mass number ([Nuclear Physics](#Nuclear Physics))
* `abdaughter`: Abondance of the daughter nuclide
* `abparent`: Abondance of the parent radionuclide
* `abtot`: Total abondance of the nuclide
* `AY1`: Mass number of the first nuclide `Y1` produced by a fission
* `AY2`: Mass number of the second nuclide `Y2` produced by a fission
* `AXα`: Mass number of the radionuclide `X` undergoing α decay
* `AYα`: Mass number of the daughter nuclide `Y` from α decay
* `AXβ⊖`: Mass number of the radionuclide `X` undergoing β⊖ decay
* `AYβ⊖`: Mass number of the daughter nuclide `Y` from β⊖ decay
* `AXβ⊕`: Mass number of the radionuclide `X` undergoing β⊕ decay
* `AYβ⊕`: Mass number of the daughter nuclide `Y` from β⊕ decay
* `Aa`: Mass number of the incident nuclide or particle `a`
* `Ab`: Mass number of the product nuclide or particle `b`
* `AX`: Mass number of the reactant nuclide `X`
* `AY`: Mass number of the product nuclide `Y`
* `A0`: Initial total activity (dim.: number of decay/time, in SI: becquerel, Bq)
* `EB`: Nuclear binding energy (dim.: charge·voltage, in SI: MeV)
* `EBse`: Semiempirical nuclear binding energy (dim.: charge·voltage, in SI: MeV)
* `K`: Kinetic energy of the emitted `α` particle (dim.: charge·voltage, in SI: MeV)
* `Kmax`: Maximum kinetic energy of the electron ([β⊖ Decay](#β⊖ Decay)), or of the positron ([β⊕ Decay](#β⊕ Decay)) (dim.: charge·voltage, in SI: MeV)
* `ΔKtot`: Variation of total kinetic energy (dim.: charge·voltage, in SI: MeV)
* `ma`: Mass of incident nuclide or particle `a` (In SI: u)
* `mb`: Mass of outgoing nuclide or particle `b` (In SI: u)
* `mX`: Mass of reactant neutral atom `X` (In SI: u)
* `mY`: Mass of product neutral atom `X` (In SI: u)
* `MW`: Mass weight (dim.: mass/mol, in SI: g/mol)
* `N`: Number of nuclide at time `t` ([Radioactivity](#Radioactivity)), or Number of neutron ([Nuclear Physics](#Nuclear Physics))
* `nn`: Number of neutrons produced in a fission reaction
* `N0`: Initial number of nuclide
* `Q`: Reaction energy of a nuclear reaction (dim.: charge·voltage, in SI: MeV)
* `Qα`: Reaction energy of an α decay (dim.: charge·voltage, in SI: MeV)
* `Qβ⊖`: Reaction energy of a β⊖ decay (dim.: charge·voltage, in SI: MeV)
* `Qβ⊕`: Reaction energy of a β⊕ decay (dim.: charge·voltage, in SI: MeV)
* `R`: Radius of the nucleus having `A` nucleons
* `t`: Age of the decaying nuclide
* `Thl`: Half-life of radionuclide (dim.: time)
* `Z`: Number of proton
* `ZXα`: Proton number of the radionuclide `X` undergoing α decay
* `ZYα`: Proton number of the daughter nuclide `Y` from α decay
* `ZY1`: Proton number of the first nuclide `Y1` produced by a fission
* `ZY2`: Proton number of the second nuclide `Y2` produced by a fission
* `ZXβ⊖`: Proton number of the radionuclide `X` undergoing β⊖ decay
* `ZYβ⊖`: Proton number of the daughter nuclide `Y` from β⊖ decay
* `ZXβ⊕`: Proton number of the radionuclide `X` undergoing β⊕ decay
* `ZYβ⊕`: Proton number of the daughter nuclide `Y` from β⊕ decay
* `Za`: Proton number of the incident nuclide or charge of the incident particle `a`
* `Zb`: Proton number of the incident nuclide or charge of the product particle `b`
* `ZX`: Proton number of the reactant nuclide `X`
* `ZY`: Proton number of the product nuclide `Y`

For all nuclear reactions, including nuclear decays, we have charge conservation `Zp = Z` and mass number conservation `Mp = M` (the same number of nucleons). This therefore requires assigning numbers `A` and `Z` to incident particles `a` and `b` whether they are for example gamma photons or neutrinos (`A = 0`, `Z = 0`), positrons (`A = 0`, `Z = +1`) or others. The reaction energy `Q` is always calculated with the mass-energy equivalence by the mass default `Δm` between the reactants and the products. For instance, spontaneous decays and fissions are always exothermic `Q > 0` while some nuclear reactions can also be endothermic `Q < 0` (like nucleosynthesis of heavy elements). The mass difference should be computed with at least 9 significant digits because reactants and products masses can be of the same order of magnitude.

#### Radioactivity

* **Example 1** For a sample of 1 g of radium, to calculate `[Thl_s;abtot;N0;A0_Bq;N;A_Bq]` (Half-life of radionuclide, Total abundance, Initial number of nuclide, Initial total activity; Final number of nuclide at time `t`; Final total activity at time `t`) from 6 known variables:
```rpl
m=1_g  MW=226_(g/mol)  λ=1.37364 03205 5⁳⁻¹¹_s^-1  abparent=1  abdaughter=1  t=400_yr
@ Expecting [ Thl=5.04606 02400 1⁳¹⁰ s abtot=1 N0=2.66466 40531⁳²¹ A0=3.66028 99840 5⁳¹⁰ Bq N=2.24047 19403 2⁳²¹ A=3.07760 25942 9⁳¹⁰ Bq ]
'ROOT(ⒺRadioactivity;[Thl;abtot;N0;A0;N;A];[1_s;1;1;1_Bq;1;1_Bq])'
```
* **Example 2** For the C14 datation (present in the atmosphere) of a 10 g sample of carbon having an activity of 30 decays/min, to calculate `[λ_s^-1;abtot;N0;A0_Bq;t_yr]` (Decay constant; Total abundance, Initial number of nuclide, Initial total activity; Final number of nuclide at time `t`; Age of the sample) from 6 known variables:
```rpl
m=10_g  MW=12.01_(g/mol)  Thl=5730_yr  abparent=0.989  abdaughter=1.3e-12  A=30_min^-1
@ Failing [ λ=3.83332 95627⁳⁻¹² s⁻¹ abtot=1.2857⁳⁻¹² N0=6.44684 96046 1⁳¹¹ A0=2.47128 99175 6 Bq t=13 209.16426 31 yr ]
@ C#34 NOT OK MSOLVER: "No solution?". SOLVE fails for λ "No solution?"
'ROOT(ⒺRadioactivity;[λ;abtot;N0;A0;t];[1_s^-1;1;1;1_Bq;1_yr])'
```

#### Radius & Binding Energy

* **Example 1** For the C12, to calculate `[A;R_m;V_m^3;EB_MeV;EBse_MeV]` (Mass number of the nuclide; Radius & Volume of the nucleus; Binding energy; Semiempirical binding energy) from 3 known variables:
```rpl
N=6  Z=6  mX=12_u
@ Expecting [ A=12. R=2.74731 416⁳⁻¹⁵ m V=-2.⁳⁻²³ m↑3 EB=92.16169 75587 MeV EBse=89.61225 87145 MeV ]
<<<<<<< HEAD
@ Failing [ A=12 R=2.74731 41821 3⁳⁻¹⁵ m V=8.68587 53686 5⁳⁻⁴⁴ m↑3 EB=92.16169 75587 MeV EBse=89.61225 87145 MeV ]
@ C#37 NOT OK MSOLVER: hallucinates only the values of V
=======
@ Failing [ A=12 R=2.74731 41821 3⁳⁻¹⁵ m V=8.68587 53686 6⁳⁻⁴⁴ m↑3 EB=92.16169 75587 MeV EBse=89.61225 87145 MeV ]
@ C#35 NOT OK MSOLVER: hallucinates only the values of R & V. SOLVE hallucinates V. 
>>>>>>> afc4f1fe
'ROOT(ⒺRadius & Binding Energy;[A;R;V;EB;EBse];[1;1_m;1_m^3;1_MeV;1_MeV])'
```
* **Example 2** For the U238, to calculate `[A;R_m;V_m^3;EB_MeV;EBse_MeV]` (Mass number of the nuclide; Radius & Volume of the nucleus; Binding energy; Semiempirical binding energy) from 3 known variables:
```rpl
N=92  Z=146  mX=238.0507847_u
@ Expecting [ A=238. R=7.43658 53⁳⁻¹⁵ m V=-2.⁳⁻²³ m↑3 EB=1 759.44468 491 MeV EBse=346.41011 9506 MeV ]
@ Failing [ A=238 R=7.43658 53216 9⁳⁻¹⁵ m V=1.72269 86147 8⁳⁻⁴² m↑3 EB=1 759.44468 491 MeV EBse=346.41011 9506 MeV ]
<<<<<<< HEAD
@ C#37 NOT OK MSOLVER: hallucinates only the values of V
=======
@ C#35 NOT OK MSOLVER: hallucinates only the values of V. SOLVE hallucinates V.
>>>>>>> afc4f1fe
'ROOT(ⒺRadius & Binding Energy;[A;R;V;EB;EBse];[1;1_m;1_m^3;1_MeV;1_MeV])'
```

#### α Decay

* **Example 1** For the α decay of U238 into Th234, to calculate `[N;Δm_u;Qα_MeV;Kα_MeV;γ;β;AYα;ZYα]` (Number of neutron of U238; Mass default; Net energy balance; Kinetic energy of the α particle, Lorentz factor; Relativistic speed ratio; Mass number & Proton number of the daughter nuclide) from 6 known variables:
```rpl
A=238  Z=92  AXα=238  ZXα=92  mX=238.0507847_u  mY=234.0436014_u
@ Failing [ N=146 Δm=0.00458 00458 7 u Qα=4.26628 38693 5 MeV Kα=4.19573 64506 9 MeV γ=1.00112 53451 3 β=4.74014 42424 1⁳⁻² AYα=234 ZYα=90 ]
@ C#36 NOT OK MSOLVER: "Inconsistent units". SOLVE OK for Δm, Qα & Kα but fails for γ & β.
'ROOT(Ⓔα Decay;[N;Δm;Qα;Kα;γ;β;AYα;ZYα];[1;1_u;1_MeV;1_MeV;1;1;1;1])'
```
* **Example 2** For the α decay of Pu239 into U235, to calculate `[N;Δm_u;Qα_MeV;Kα_MeV;γ;β;AYα;ZYα]` (Number of neutron of Pu239; Mass default; Net energy balance; Kinetic energy of the α particle, Lorentz factor; Relativistic speed ratio; Mass number & Proton number of the daughter nuclide) from 6 known variables:
```rpl
A=239  Z=94  AXα=239  ZXα=94  mX=239.052157_u  mY=235.043924_u
@ Failing [ N=145 Δm=0.00562 97458 7 u Qα=5.24407 28052 7 MeV Kα=5.15771 39005 8 MeV γ=1.00138 33586 3 β=5.25450 92817 3⁳⁻² AYα=235 ZYα=92 ]
@ C#36 NOT OK MSOLVER: "Inconsistent units". SOLVE OK for Δm, Qα & Kα but fails for γ & β.
'ROOT(Ⓔα Decay;[N;Δm;Qα;Kα;γ;β;AYα;ZYα];[1;1_u;1_MeV;1_MeV;1;1;1;1])'
```

#### β⊖ Decay

The β⊖ Decay reaction has 3 products: the daughter nuclide, an electron & an antineutrino having a negligeable mass. Due to their weak masses, the resulting kinetic energy is essentially splitted between the last two particles. The energy spectrum of the antineutrino being continuous and possibly very small, the energy reaction can therefore be the maximum kinetic energy `Kmax` of the emitted elevtron.

* **Example 1** For the β⊖ decay of Th234 into Pa234, to calculate `[N;Δm_u;Qβ⊖_MeV;Kmax_MeV;γmax;βmax;AYβ⊖;ZYβ⊖]` (Number of neutron of Th234; Mass default; Reaction energy; Maximum kinetic energy of the electron, Maximum Lorentz factor; Maximum relativistic speed ratio; Mass number & Proton number of the daughter nuclide) from 6 known variables:
```rpl
A=234  Z=90  AXβ⊖=234  ZXβ⊖=90  mX=234.0436014_u  mY=234.0433085_u
@ Failing [ N=144 Δm=0.00029 29 u Qβ⊖=2.72834 50445 7⁳⁻¹ MeV Kmax=2.72834 50445 7⁳⁻¹ MeV γmax=1.53392 40376 3 βmax=0.75828 53739 86 AYβ⊖=234 ZYβ⊖=91 ]
@ C#37 NOT OK MSOLVER: "Inconsistent units". SOLVE OK for N, Δm, Q, ΔKmax, Aβ⊖ & ZYβ⊖ but fails for γmax & βmax.
'ROOT(Ⓔβ⊖ Decay;[N;Δm;Qβ⊖;Kmax;γmax;βmax;AYβ⊖;ZYβ⊖];[1;1_u;1_MeV;1_MeV;1;1;1;1])'
```
* **Example 2** For the β⊖ decay of C14 into N14, to calculate `[N;Δm_u;Qβ⊖_MeV;Kmax_MeV;γmax;βmax;AYβ⊖;ZYβ⊖]` (Number of neutron of C14; Mass default; Reaction energy; Maximum kinetic energy of the electron, Maximum Lorentz factor; Maximum relativistic speed ratio; Mass number & Proton number of the daughter nuclide) from 6 known variables:
```rpl
A=14  Z=6  AXβ⊖=14  ZXβ⊖=6  mX=14.0032419884_u  mY=14.00307400443_u
@ Failing [ N=8 Δm=0.00016 79839 7 u Qβ⊖=0.15647 60096 MeV Kmax=0.15647 60096 MeV γmax=1.30621 60447 9 βmax=0.64335 24392 36 Aβ⊖=14 ZYβ⊖=7 ]
@ C#37 NOT OK MSOLVER: "Inconsistent units". SOLVE OK for N, Δm, Q "Sign reversal" & ΔKtot but fails for γmax & βmax
'ROOT(Ⓔβ⊖ Decay;[N;Δm;Qβ⊖;Kmax;γmax;βmax;AYβ⊖;ZYβ⊖];[1;1_u;1_MeV;1_MeV;1;1;1;1])'
```

#### β⊕ Decay

The β⊕ Decay reaction has 3 products: the daughter nuclide, a positron & a neutrino having a negligeable mass. Due to their weak masses, the resulting kinetic energy is essentially splitted between the last two particles. The energy spectrum of the neutrino being continuous and possibly very small, the energy reaction can therefore be the maximum kinetic energy `Kmax` of the emitted positron.

* For the β⊕ decay of K40 (present in bananas) into Ar40, to calculate `[N;Δm_u;Qβ⊕_MeV;Kmax_MeV;γmax;βmax;AYβ⊕;ZYβ⊕]` (Number of neutron of K40; Mass default; Reaction energy; Maximum kinetic energy of the electron, Maximum Lorentz factor; Maximum relativistic speed ratio; Mass number & Proton number of the daughter nuclide) from 6 known variables:
```rpl
A=40  Z=19  AXβ⊕=40  ZXβ⊕=19  mX=39.963998166_u  mY=39.9623831237_u
@ Failing [ N=21 Δm=5.17882 48191 5⁳⁻⁴ u Qβ⊕=4.82404 26876 2⁳⁻¹ MeV Kmax=4.82404 26876 2⁳⁻¹ MeV γmax=1.94404 20135 3 βmax=0.85755 50653 48 Aβ⊕=40 ZYβ⊕=18 ]
@ C#38 NOT OK MSOLVER: "Inconsistent units". SOLVE fails Δm, Q & ΔKtot.
'ROOT(Ⓔβ⊕ Decay;[N;Δm;Qβ⊕;Kmax;γmax;βmax;AYβ⊕;ZYβ⊕];[1;1_u;1_MeV;1_MeV;1;1;1;1])'
```

#### General Nuclear Reaction

* **Example 1**  For the nuclear reaction: α + N14 → O17 + p (represented as a + X → Y + b), to calculate `[N;Δm_u;Q_MeV;ΔKtot_MeV;AY;ZY]` (Number of neutron of N14; Mass default; Reaction energy; Variation of total kinetic energy, Mass number & Proton number of the daughter nuclide) from 12 known variables (note: to balance `Z`, the α & p are replaced here by the neutral atoms He4 & H1):
```rpl
A=14  Z=7  AX=14  ZX=7  Aa=4  Ab=1  Za=2  Zb=1  mX=14.00307400443_u  mY=16.99913175650_u  ma=4.00260325413_u  mb=1.00782503223_u
@ Expecting [ N=7. Δm=-1.27953 017⁳⁻³ u Q=-1.19187 42911 2 MeV ΔKtot=-1.19187 42911 2 MeV AY=17. ZY=8. ]
'ROOT(ⒺGeneral Nuclear Reaction;[N;Δm;Q;ΔKtot;AY;ZY];[1;1_u;1_MeV;1_MeV;1;1])'
```
* **Example 2**  For the nuclear reaction: α + Al27 → P30 + n (represented as a + X → Y + b), to calculate `[N;Δm_u;Q_MeV;ΔKtot_MeV;AY;ZY]` (Number of neutron of Al27; Mass default; Reaction energy; Variation of total kinetic energy, Mass number & Proton number of the daughter nuclide) from 12 known variables (note: to balance `Z`, α is replaced by the neutral atom He4):
```rpl
A=27  Z=13  AX=27  ZX=13  Aa=4  Ab=1  Za=2  Zb=0  mX=14.00307400443_u  mY=16.99913175650_u  ma='ⒸmHe'  mb='Ⓒmn'
@ Expecting [ N=14. Δm=1 u Q=931.49369 9069 MeV ΔKtot=931.49369 9069 MeV AY=30. ZY=15. ]
@ Failing [ N=14 Δm=-2.11941 39960 6⁳⁻³ u Q=-1.97422 07830 5 MeV ΔKtot=-1.97422 07830 5 MeV AY=30 ZY=15 ]
@ C#39 NOT OK MSOLVER: hallucinates all values except N, AY & ZY. SOLVE fails Δm, Q & ΔKtot
'ROOT(ⒺGeneral Nuclear Reaction;[N;Δm;Q;ΔKtot;AY;ZY];[1;1_u;1_MeV;1_MeV;1;1])'
```
* **Example 3**  For the fusion nuclear reaction: D2 + Li6 → He4 + He4 (represented as a + X → Y + b), to calculate `[N;Δm_u;Q_MeV;ΔKtot_MeV;AY;ZY]` (Number of neutron of Li6; Mass default; Reaction energy; Variation of total kinetic energy, Mass number & Proton number of one of the daughter nuclide) from 12 known variables :
```rpl
A=6  Z=3  AX=6  ZX=3  Aa=2  Ab=4  Za=1  Zb=2  mX=6.0151228874_u  mY=4.00260325413_u  ma=2.01410177812_u  mb='ⒸmHe'
@ Expecting [ N=3. Δm=2.40181 5726⁳⁻² u Q=22.37276 21509 MeV ΔKtot=22.37276 21509 MeV AY=4. ZY=2. ]
'ROOT(ⒺGeneral Nuclear Reaction;[N;Δm;Q;ΔKtot;AY;ZY];[1;1_u;1_MeV;1_MeV;1;1])'
```

#### Fission Reaction

* **Example 1** For the fission reaction: n + U235 → Xe140 + Sr94 + 2n (represented as n + X → Y1 + Y2 + `nn`*n where `nn` is the number of produced neutrons), to calculate `[N;Δm_u;Q_MeV;ΔKtot_MeV;AY1;ZY1]` (Number of neutron of U235; Mass default; Reaction energy; Variation of total kinetic energy; Mass number & Proton number of one of the two products of fission, Xe140) from 10 known variables:
```rpl
A=235  Z=92  AX=235  ZX=92  AY2=94  ZY2=38  mX=235.043924_u  mY1=139.9216458_u  mY2=93.915361_u  nn=2
@ Expecting [ N=143. Δm=1 u Q=931.49369 9069 MeV ΔKtot=931.49369 9069 MeV AY1=140. ZY1=54. ]
@ Failing [ N=143 Δm=0.19825 22839 44 u Q=184.67075 332 MeV ΔKtot=184.67075 332 MeV AY1=140 ZY1=54 ]
@ C#40 NOT OK MSOLVER: hallucinates all values except N, AY1 & XY1. SOLVE fails Δm, Q & ΔKtot.
'ROOT(ⒺFission Reaction;[N;Δm;Q;ΔKtot;AY1;ZY1];[1;1_u;1_MeV;1_MeV;1;1])'
```
* **Example 2** For the fission reaction: n + Pu239 → Xe134 + Zr103 + 3n (represented as n + X → Y1 + Y2 + `nn`*n where `nn` is the number of produced neutrons), to calculate `[N;Δm_u;Q_MeV;ΔKtot_MeV;AY1;ZY1]` (Number of neutron of Pu239; Mass default; Reaction energy; Variation of total kinetic energy; Mass number & Proton number of one of the two products of fission, Xe134) from 10 known variables:
```rpl
A=239  Z=94  AX=239  ZX=94  AY2=103  ZY2=40  mX=239.052157_u  mY1=133.90539466_u  mY2=102.926597_u  nn=3
@ Expecting [ N=145. Δm=1 u Q=931.49369 9069 MeV ΔKtot=931.49369 9069 MeV AY1=134. ZY1=54. ]
@ Failing [ N=145 Δm=0.20283 55078 88 u Q=188.93999 7545 MeV ΔKtot=188.93999 7545 MeV AY1=134 ZY1=54 ]
@ C#340 NOT OK MSOLVER: hallucinates all values except N, AY1 & ZY1. SOLVE fails Δm, Q & ΔKtot.
'ROOT(ⒺFission Reaction;[N;Δm;Q;ΔKtot;AY1;ZY1];[1;1_u;1_MeV;1_MeV;1;1])'
```<|MERGE_RESOLUTION|>--- conflicted
+++ resolved
@@ -504,10 +504,10 @@
 ![Plate Capacitor](img/PlateCapacitor.bmp)
 
 * To calculate `[d_cm;ΔV_V;Ein_(N/C);σ_(μC/m^2)]` (Distance; Voltage; Internal E field; Surface charge density) from 4 known variables:
-  ```rpl
+```rpl
 C=25_μF  εr=2.26  A=1_cm^2  Q=75_μC
 @ Failing [ d=8.00418 57882 3⁳⁻⁹ cm σ=750 000 μC/m↑2 Ein=3.74803 89378 4⁳¹⁰ N/C ΔV=3. V ]
-@ C#1 NOT OK. MSOLVER: "NO solution?", the same when SOLVE seperately for d (giving d=1_cm as a trial value), then giving the right affectation 
+@ C#1 NOT OK. MSOLVER: "NO solution?", the same when SOLVE seperately for d (giving d=1_cm as a trial value), then giving the right affectation
 @ for d (d=8.00418 57882 3⁳⁻⁹ cm), SOLVE works fine to compute the expected values of the remaining Ein, ΔV & σ
 'ROOT(ⒺPlate Capacitor;[d;σ;Ein;ΔV];[1_cm;1_(μC/m^2);1_(N/C);1_V])'
 ```
@@ -574,7 +574,7 @@
 ```
 ```rpl
 @ Second working trial #2 where the input variables A, ρ & σ are a priori calculated with
-@ A='Ⓒπ*(0.1_cm)^2'  ρ='Ⓒqe*n'  σ='CONVERT(→NUM(Ⓒqe*(n_(m^-3))*40_(cm^2/(V*s)));1_S/m)' 
+@ A='Ⓒπ*(0.1_cm)^2'  ρ='Ⓒqe*n'  σ='CONVERT(→NUM(Ⓒqe*(n_(m^-3))*40_(cm^2/(V*s)));1_S/m)'
 I=1_A  n=8.5e28_(m^-3) A=3.14159 26535 9⁳⁻² cm↑2 ρ=1.36185 01389E10_C/m↑3 σ=54 474 005.556_S/m
 @ Expecting [ vd=2.33733 41683 6⁳⁻⁵ m/s J=31.83098 86184 A/cm↑2 E=5.84333 54209⁳⁻³ V/m ]
 'ROOT(ⒺDrift Speed & Current Density;[vd;J;E];[1_m/s;1_(A/cm^2);1_(V/m)])'
@@ -1185,7 +1185,7 @@
 ```
 
 * **Example 2.** When `r << L` which means `r < L/10`, we can verify that the value of `B` for a infinite solenoid approximates the exact value calculated for a finite solenoid of length `L`.
-   ```rpl
+```rpl
 L=3_m  μr=10  r=10_cm  nl=5000_m^-1  I=1.25_A  α2='atan(r/L/2)'  α1='180_°-α2'
 if 'r < L/10' then
 @ Expecting [ B=0.07852 89102 93 T ]
@@ -1679,7 +1679,7 @@
 ```rpl
 xm=10_cm  ω0=15_r/s  φ=25_°  t=25_μs  k=10_N/m
 @ Failing [ x=9.06149 24146 7 cm  v=-63.44371 46156 cm/s  a=-20.38835 7933 m/s↑2  m=4.44444 44444 4⁳⁻² kg  E=0.05 J ]
-@ C#12 NOT OK MSOLVER: "No solution?" SOLVE for m: "No solution?" unable to isolate m in: 'ω0=1 r·√(k÷m)' !!  
+@ C#12 NOT OK MSOLVER: "No solution?" SOLVE for m: "No solution?" unable to isolate m in: 'ω0=1 r·√(k÷m)' !!
 'ROOT(ⒺSimple Harmonic;[x;v;a;m;E];[1_cm;1_cm/s;1_m/s^2;1_kg;1_J])'
 ```
 
@@ -2418,7 +2418,7 @@
 
 #### E & B Fields Transformation
 
-Even if the velocity `v` is confined to the x-direction, only the `y` & `z` transformed components of both B & E fields are modified. One can check that ratio the `EDB = E/B = c` & `EpDBp = Ep/Bp = c` remains the same. 
+Even if the velocity `v` is confined to the x-direction, only the `y` & `z` transformed components of both B & E fields are modified. One can check that ratio the `EDB = E/B = c` & `EpDBp = Ep/Bp = c` remains the same.
 
 * To calculate `[β;γ;Epx_(N/C);Epy_(N/C);Epz_(N/C);Bpx_T;Bpy_T;Bpz_T;E_(N/C);B_T;Ep_(N/C);Bp_T]` (Relativistic speed ratio; Lorentz factor; Transformed x, y & z component of the electric field & of the magnetic field;Norm of the Electric field & Magnetic field;Norm of the transformed Electric field & Magnetic field) from 7 known variables:
 ```rpl
@@ -2494,13 +2494,8 @@
 
 * To calculate `[ve_m/s;βe;γG;ΔtpG_s]` (Excape speed; Relativistic escape speed ratio; Lorentz factor associated to gravitational dilation; Gravitational dilated time interval) from 3 known variables:
 ```rpl
-<<<<<<< HEAD
 M=2.32e30_kg  r=6.96e3_m  Δt=1e6_s
-@ Expecting [ ve=210 912 146.007 m/s βe=0.70352 71914 92 γG=1.40712 61408 1 ΔtpG=1 407 126.14081 s ]
-=======
-M=2.32e30_kg  r=6.96e3_m  Δt=1e6_s  
 @ Expecting [ ve=210 939 169.746 m/s βe=0.70361 73329 83 γG=1.40730 28724 7 ΔtpG=1 407 302.87247 s ]
->>>>>>> afc4f1fe
 'ROOT(ⒺGravitational Time Dilation;[ve;βe;γG;ΔtpG];[1_m/s;1;1;1_s])'
 ```
 
@@ -2528,12 +2523,7 @@
 * **Example 2** To calculate for the circumnavigation of the Concorde at maximal speed (Mach 2.04) flying at an altitude of 60000 feet `[Δt_s;vg_m/s;βp;βg;MGu_m;Δτg_ns;ΔτpE_ns;ΔτpW_ns;ΔτE_ns;ΔτW_ns;ΔτWE_ns]` (Flight time duration of the circumnavigation trip at latitude `φ`; Ground speed of rotating earth at latitude `φ`; Plane speed ratio; Ground speed ratio; Reduced gravitational mass given in geometrized units; Elapsed time variation due to the ground tangential velocity; Elapsed time variation due to the plane altitude and velocity in the Eastward & Westward direction; Flight time in the Eastward & Westward direction; Time difference between westward and eastward flights) from 6 known variables (maintain 24 digits of precision):
 ```rpl
 24 PRECISION 24 SIG vp=605.27777 77777 77777 77777_m/s  Tday=86400_s  R=6371e3_m  hp=18288_m  M=5.972168e24_kg  φ=12_°
-<<<<<<< HEAD
-@ Expecting [ Δt=64 689.99803 65516 53654 321 s vg=453.18771 12964 44358 64443 2 m/s βp=0.00000 20189 89342 87992 5866 βg=0.00000 15116 71488 73519 8112 MGu=0.00443 38913 88656 93479 3177 m Δτg=64 689.99799 14567 97869 7596 s ΔτpE=64 689.99799 12563 75377 464 s ΔτpW=64 689.99799 16512 49416 6709 s ΔτE=-200.42249 22956 00000 00000 3 ns ΔτW=194.45154 69112 99999 99999 7 ns ΔτWE=394.87403 92068 99999 99999 9 ns ]
-
-=======
 @ Expecting [ Δt=64 689.99803 65516 53654 321 s vg=453.18771 12964 44358 64443 2 m/s βp=0.00000 20189 89342 87992 586 βg=0.00000 15116 71488 73519 811 MGu=0.00443 50276 72210 18823 128 m Δτg=64 689.99799 14452 60249 1619 s ΔτpE=64 689.99799 12448 70780 8911 s ΔτpW=64 689.99799 16397 44820 0979 s ΔτE=-200.38946 82708 ns ΔτW=194.48457 09360 00000 00000 2 ns ΔτWE=394.87403 92068 00000 00000 1 ns ]
->>>>>>> afc4f1fe
 'ROOT(ⒺCircumnavigating Airplanes;[Δt;vg;βp;βg;MGu;Δτg;ΔτpE;ΔτpW;ΔτE;ΔτW;ΔτWE];[1_s;1_m/s;1;1;1_m;1_s;1_s;1_s;1_ns;1_ns;1_ns])'
 ```
 
@@ -2722,15 +2712,9 @@
 
 * To calculate `[λp_nm;K_eV;γ;β;v_m/s;Eph_eV;Epph_eV;p_(kg*m/s);φ_°]` (Wavelength of scattered photon; Kinetic energy of scattered electron; Lorentz factor; Speed of the scattered electron; Energy of the Incident & Scattered photon; Momentum of the scattered electron; Angle of scattering of the electron) from 2 known variables:
 ```rpl
-<<<<<<< HEAD
 θ=40_°  λ=0.024_nm
-@ Failing [ λp=2.45676 48762 3⁳⁻² nm K=1 193.63352 749 eV γ=1.00233 58835 6 β=6.82308 49980 3⁳⁻² v=20 455 094.227 m/s Eph=51 660.06023 89 eV Epph=50 466.42671 14 eV p=1.86768 55511 5⁳⁻²³ kg·m/s φ=68.16075 25239 ° ]
-@ C#33 NOT OK MSOLVE: "Constant ?"
-=======
-θ=40_°  λ=0.024_nm 
 @ Failing [ λp=2.45676 48762 3⁳⁻² nm K=1 193.63352 749 eV γ=1.00233 58835 6 β=6.82308 49980 5⁳⁻² v=20 455 094.2271 m/s Eph=51 660.06023 89 eV Epph=50 466.42671 14 eV p=1.86768 55511 5⁳⁻²³ kg·m/s φ=68.16075 25236 ° ]
 @ C#31 NOT OK MSOLVE: "Divide by zero". SOLVE hallucinates for K, Eph, Epph, p for β "Divide by zero"
->>>>>>> afc4f1fe
 'ROOT(ⒺCompton Scattering;[λp;K;γ;β;v;Eph;Epph;p;φ];[1_nm;1_eV;1;1;1_m/s;1_eV;1_eV;1_(kg*m/s);1_°])'
 ```
 
@@ -2753,22 +2737,17 @@
 
 * **Example 1** In the case of an emission, to calculate `[Enp_eV;En_eV;r_m;f_Hz;Eph_eV;λ_nm;r_m]` (Energy of the final atomic level `np`; Energy of the initial atomic level `n`; Radius of the initial atomic level `n`; Frequency, Energy & Wavelength of the emitted photon) from 3 known variables:
 ```rpl
-<<<<<<< HEAD
 np=2  n=1  Z=1
-@ Expecting [ Enp=-2.⁳⁻²³ eV En=-2.⁳⁻²³ eV r=-2.⁳⁻²³ m f=1 Hz Eph=-2.⁳⁻²³ eV λ=-2.⁳⁻²³ nm ]
-=======
-np=2  n=1  Z=1 
 @ Expecting [ Enp=1 eV En=-13.84340 03518 eV r=5.29177 21054 7⁳⁻¹¹ m f=3.58911 97958 1⁳¹⁵ Hz Eph=14.60568 72124 eV λ=83.52812 80802 nm ]
->>>>>>> afc4f1fe
 @ Failing [ Enp=-3.40142 18031 eV En=-13.60568 72124 eV r=5.29177 21054 7⁳⁻¹¹ m f=2.46738 14701 6⁳¹⁵ Hz λ=121.50227 3412 nm ]
-@ C#33 NOT OK MSOLVE & SOLVE: hallucinates values of Enp, En, f & λ. SOLVE: idem except for λ. 
+@ C#33 NOT OK MSOLVE & SOLVE: hallucinates values of Enp, En, f & λ. SOLVE: idem except for λ.
 'ROOT(ⒺBohr Atomic Model;[Enp;En;r;f;Eph;λ];[1_eV;1_eV;1_m;1_Hz;1_eV;1_nm])'
 ```
 * **Example 2** In the case of an absorption, to calculate `[Enp_eV;En_eV;r_m;f_Hz;Eph_eV;λ_nm]` (Energy of the final atomic level `np`; Energy of the initial atomic level `n`; Radius of the initial atomic level n; Frequency, Energy & Wavelength of the absorbed photon) from 3 known variables (Note: instead to `n→∞` one can choose `n=9.99999E999999`):
 ```rpl
 np=2  n=9.99999E999999  Z=1
 @ Failing [ Enp=-3.40142 18031 eV En=-1.36057 14423 8⁳⁻¹⁹⁹⁹⁹⁹⁹ eV r=5.29176 15219 3⁳¹⁹⁹⁹⁹⁸⁹ m f=-8.22460 49005 3⁳¹⁴ Hz Eph=-3.40142 18031 eV λ=-364.50682 0237 nm ]
-@ C#33 NOT OK MSOLVE "Constant?". SOLVE: hallucinates values of Enp, En, r, f & λ. SOLVE: idem except for λ. 
+@ C#33 NOT OK MSOLVE "Constant?". SOLVE: hallucinates values of Enp, En, r, f & λ. SOLVE: idem except for λ.
 'ROOT(ⒺBohr Atomic Model;[Enp;En;r;f;Eph;λ];[1_eV;1_eV;1_m;1_Hz;1_eV;1_nm])'
 ```
 
@@ -2852,13 +2831,8 @@
 ```rpl
 N=6  Z=6  mX=12_u
 @ Expecting [ A=12. R=2.74731 416⁳⁻¹⁵ m V=-2.⁳⁻²³ m↑3 EB=92.16169 75587 MeV EBse=89.61225 87145 MeV ]
-<<<<<<< HEAD
-@ Failing [ A=12 R=2.74731 41821 3⁳⁻¹⁵ m V=8.68587 53686 5⁳⁻⁴⁴ m↑3 EB=92.16169 75587 MeV EBse=89.61225 87145 MeV ]
-@ C#37 NOT OK MSOLVER: hallucinates only the values of V
-=======
 @ Failing [ A=12 R=2.74731 41821 3⁳⁻¹⁵ m V=8.68587 53686 6⁳⁻⁴⁴ m↑3 EB=92.16169 75587 MeV EBse=89.61225 87145 MeV ]
-@ C#35 NOT OK MSOLVER: hallucinates only the values of R & V. SOLVE hallucinates V. 
->>>>>>> afc4f1fe
+@ C#35 NOT OK MSOLVER: hallucinates only the values of R & V. SOLVE hallucinates V.
 'ROOT(ⒺRadius & Binding Energy;[A;R;V;EB;EBse];[1;1_m;1_m^3;1_MeV;1_MeV])'
 ```
 * **Example 2** For the U238, to calculate `[A;R_m;V_m^3;EB_MeV;EBse_MeV]` (Mass number of the nuclide; Radius & Volume of the nucleus; Binding energy; Semiempirical binding energy) from 3 known variables:
@@ -2866,11 +2840,7 @@
 N=92  Z=146  mX=238.0507847_u
 @ Expecting [ A=238. R=7.43658 53⁳⁻¹⁵ m V=-2.⁳⁻²³ m↑3 EB=1 759.44468 491 MeV EBse=346.41011 9506 MeV ]
 @ Failing [ A=238 R=7.43658 53216 9⁳⁻¹⁵ m V=1.72269 86147 8⁳⁻⁴² m↑3 EB=1 759.44468 491 MeV EBse=346.41011 9506 MeV ]
-<<<<<<< HEAD
-@ C#37 NOT OK MSOLVER: hallucinates only the values of V
-=======
 @ C#35 NOT OK MSOLVER: hallucinates only the values of V. SOLVE hallucinates V.
->>>>>>> afc4f1fe
 'ROOT(ⒺRadius & Binding Energy;[A;R;V;EB;EBse];[1;1_m;1_m^3;1_MeV;1_MeV])'
 ```
 
