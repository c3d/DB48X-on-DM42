# Equations library

The DB48X calculator features a library of equations covering mathematics,
physics, chemistry and computer science. The built-in equations can be extended
using the `config/equations.csv` configuration file.


## Columns and Beams

The 21 variables in the Columns and Beams section are:

* `o`: Eccentricity (offset) of load (dim.: length)
* `σcr`: Critical stress (dim.: pressure=force/area, in SI: pascal, Pa)
* `σmax`: Maximum stress (dim.: pressure=force/area, in SI: pascal, Pa)
* `θ`: Slope at `x` (dim.: angle)
* `A`: Cross-sectional area
* `a`: Distance to point load
* `ε`: Eccentricity (dim.: length)
* `c`: Distance to edge fiber ([Eccentric Columns](#Eccentric Columns)), or Distance to applied moment ([Beams](#Beams))
* `E`: Modulus of elasticity (dim.: pressure=force/area, in SI: pascal, Pa)
* `I`: Moment of inertia (dim.: length^4, in SI: m^4)
* `K`: Effective length factor of column
* `L`: Length of column or beam
* `M`: Applied moment (dim.: length·force, in SI: N·m)
* `Mx`: Internal bending moment at x (dim.: length·force, in SI: N·m)
* `P`: Load (Eccentric Columns), or Point load (beams) (dim.: force)
* `Pcr`: Critical load (dim.: force)
* `r`: Radius of gyration
* `V`: Shear force at x
* `w`: Distributed load (dim.: force)
* `x`: Distance along beam
* `y`: Deflection at x (dim.: length)

For simply supported beams and cantilever beams ([Simple Deflection](#Simple Deflection) through [Cantilever Shear](#Cantilever Shear)), the calculations differ depending upon the location of `x` relative to the loads.

* Applied loads are positive downward.
* The applied moment is positive counterclockwise.
* Deflection is positive upward.
* Slope is positive counterclockwise
* Internal bending moment is positive counterclockwise on the left-hand part.
* Shear force is positive downward on the left-hand part.

### Elastic Buckling

These equations apply to a slender column (`K·L/r>100`) with length factor `K`.

![Elastic Buckling](img/ElasticBuckling.bmp)

* To calculate `[Pcr_kN;σcr_kPa]` (Critical load; Critical stress) from 6 known variables:
```rpl
L=7.3152_m  r=4.1148_cm  E=199947961.502_kPa  A=53.0967_cm^2  K=0.7  I=8990598.7930_mm^4
@ Expecting [ Pcr=676.60192 6324 kN σcr=127 428.24437 8 kPa ]
'ROOT(ⒺElastic Buckling;[Pcr;σcr];[1_kN;1_kPa])'
```

### Eccentric Columns

These equations apply to a slender column (`K·L/r>100`) with length factor `K`.

![Eccentric Columns](img/EccentricColumns.bmp)

* To calculate `[σmax_kPa;I_mm^4]` (Maximum stress; Moment of inertia) from 8 known variables:
```rpl
L=6.6542_m  A=187.9351_cm^2  r=8.4836_cm  E=206842718.795_kPa  K=1  P=1908.2571_kN  c=15.24_cm  ε=1.1806_cm
@ Expecting [ σmax=140 853.09700 6 kPa I=135 259 652.161 mm↑4 ]
'ROOT(ⒺEccentric Columns;[σmax;I];[1_kPa;1_mm^4])'
```

### Simple Deflection

![Simple Deflection](img/SimpleDeflection.bmp)

* To calculate `[y_in]` (Deflection at x) from 9 known variables:
```rpl
L=20_ft  E=29000000_psi  I=40_in^4  a=10_ft  P=674.427_lbf  c=17_ft  M=3687.81_ft*lbf  w=102.783_lbf/ft  x=9_ft
@ Expecting [ y=-0.60048 54094 96 in ]
'ROOT(ⒺSimple Deflection;[y];[1_in])'
```

### Simple Slope

![Simple Slope](img/SimpleSlope.bmp)

* To calculate `[Θ_°]` (Slope at `x`) from 9 known variables:
```rpl
L=20_ft  E=29000000_psi  I=40_in^4  a=10_ft  P=674.427_lbf  c=17_ft  M=3687.81_ft*lbf
 w=102.783_lbf/ft  x=9_ft
@ Expecting [ θ=-0.08763 17825 27 ° ]
'ROOT(ⒺSimple Slope;[θ];[0_°])'
```

### Simple Moment

![Simple Moment](img/SimpleMoment.bmp)

* To calculate `[Mx_ft*lbf]` (Internal bending moment at `x`) from 7 known variables:
```rpl
L=20_ft  a=10_ft  P=674.427_lbf  c=17_ft  M=3687.81_ft*lbf  w=102.783_lbf/ft  x=9_ft
@ Expecting [ Mx=9 782.1945 ft·lbf ]
'ROOT(ⒺSimple Moment;[Mx];[1_ft*lbf])'
```

### Simple Shear

![Simple Shear](img/SimpleShear.bmp)

* To calculate `[V_lbf]` (Shear force at `x`) from 6 known variables:
```rpl
L=20_ft  a=10_ft  P=674.427_lbf  M=3687.81_ft*lbf  w=102.783_lbf/ft  x=9_ft
@ Expecting [ V=624.387 lbf ]
'ROOT(ⒺSimple Shear;[V];[1_lbf])'
```

### Cantilever Deflection

![Cantilever Deflection](img/CantileverDeflection.bmp)

* To calculate `[y_in]` (Deflection at `x`) from 9 known variables:
```rpl
L=10_ft  E=29000000_psi  I=15_in^4  P=500_lbf  M=800_ft*lbf  a=3_ft  c=6_ft  w=100_lbf/ft  x=8_ft
@ Expecting [ y=-0.33163 03448 28 in ]
'ROOT(ⒺCantilever Deflection;[y];[0_in])'
```

### Cantilever Slope

![Cantilever Slope](img/CantileverSlope.bmp)

* To calculate `[Θ_°]` (Slope at `x`) from 9 known variables:
```rpl
L=10_ft  E=29000000_psi  I=15_in^4  P=500_lbf  M=800_ft*lbf  a=3_ft  c=6_ft  w=100_lbf/ft  x=8_ft
@ Expecting [ θ=-0.26522 01876 49 ° ]
'ROOT(ⒺCantilever Slope;[θ];[0_°])'
```

### Cantilever Moment

![Cantilever Moment](img/CantileverMoment.bmp)

* To calculate `[Mx_ft*lbf]` (Internal bending moment at `x`) from 7 known variables:
```rpl
L=10_ft  P=500_lbf  M=800_ft*lbf  a=3_ft  c=6_ft  w=100_lbf/ft  x=8_ft
@ Expecting [ Mx=-200. ft·lbf ]
'ROOT(ⒺCantilever Moment;[Mx];[1_ft*lbf])'
```

### Cantilever Shear

![Cantilever Shear](img/CantileverShear.bmp)

* To calculate `[V_lbf]` (Shear force at `x`) from 5 known variables:
```rpl
L=10_ft  P=500_lbf  a=3_ft  x=8_ft  w=100_lbf/ft
@ Expecting [ V=200. lbf ]
'ROOT(ⒺCantilever Shear;[V];[1_lbf])'
```


## Electricity

The 77 variables in the Electricity section are:

* `∈r`: Relative permittivity
* `μr`: Relative permeability
* `ω`: Angular frequency (dim.: angle/time)
* `ω0`: Resonant angular frequency (dim.: angle/time)
* `φ`: Phase angle
* `φp`: Parallel phase angle
* `φs`: Series phase angle
* `θ1`: First subtended angle relative to the left end of the wire
* `θ2`: Second subtended angle relative to the right end of the wire
* `ρ`: Resistivity (dim.: resistance·length; in SI: ohm·meter, Ω·m), or Volumic charge density [Drift Speed & Current Density](#Drift Speed & Current Density) (dim.: charge/volume, in SI: C/m^3)
* `ρ0`: Resistivity at the reference temperature T0 (dim.: resistance·length; in SI: ohm·meter, Ω·m)
* `ΔI`: Current Change (dim.: charge/time; in SI: ampere, A)
* `Δt`: Time Change
* `ΔV`: Voltage Change (dim.: energy/charge; in SI: volt, V)
* `A`: Wire cross-section area ([Wire Resistance](#Wire Resistance)), or Solenoid cross-section area ([Solenoid Inductance](#Solenoid Inductance)), or Plate area ([Plate Capacitor](#Plate Capacitor))
* `C`: Capacitance (dim.: charge^2/energy; in SI: farad, F)
* `C1`: First capacitance (dim.: charge^2/energy; in SI: farad, F)
* `C2`: Second capacitance (dim.: charge^2/energy; in SI: farad, F)
* `Cp`: Parallel capacitance (dim.: charge^2/energy; in SI: farad, F)
* `Cs`: Series capacitance (dim.: charge^2/energy; in SI: farad, F)
* `d`: Plate separation (dim.: length)
* `E`: Energy
* `Er`: Electric field at distance r from the source (dim.: force/charge; in SI: N/C = V/m)
* `Ep`: Electric field over an infinite plate (dim.: force/charge; in SI: N/C = V/m)
* `Ein`: Electric field inside a plate capacitor (dim.: force/charge; in SI: N/C = V/m)
* `F`: Force between charges
* `f`: Frequency (dim.: time^-1)
* `f0`: Resonant frequency (dim.: time^-1)
* `I`: Current, or Total current ([Current Divider](#Current Divider)) (dim.: charge/time; in SI: ampere, A)
* `I1`: Current in R1 (dim.: charge/time; in SI: ampere, A)
* `Imax`: Maximum current (dim.: charge/time; in SI: ampere, A)
* `L`: Inductance (dim.: energy/current^2; in SI: henry, H), or Length ([Wire Resistance](#Wire Resistance), [Cylindrical Capacitor](#Cylindrical Capacitor))
* `Lp`: Parallel inductance (dim.: energy/current^2; in SI: henry, H)
* `Ls`: Series inductance (dim.: energy/current^2; in SI: henry, H)
* `N`: Number of turns
* `P`: Power (dim.: energy/time)
* `q`: Charge (in SI: coulomb, C)
* `q1`: First point charge (in SI: coulomb, C)
* `q2`: Second point charge (in SI: coulomb, C)
* `qtest`: Test point charge (in SI: coulomb, C)
* `Qp`: Parallel quality factor
* `Qs`: Series quality factor
* `r`: Charge distance
* `R`: Resistance (dim.: energy·time/charge^2; in SI: ohm, Ω)
* `R1`: First resistance (dim.: energy·time/charge^2; in SI: ohm, Ω)
* `R2`: Second resistance (dim.: energy·time/charge^2; in SI: ohm, Ω)
* `ri`: Inside radius
* `ro`: Outside radius
* `Rp`: Parallel resistance (dim.: energy·time/charge^2; in SI: ohm, Ω)
* `Rs`: Series resistance (dim.: energy·time/charge^2; in SI: ohm, Ω)
* `t`: Time
* `ti`: Initial time
* `tf`: Final time
* `V`: Voltage, or Total voltage (dim.: energy/charge; in SI: volt, V)
* `V1`: Voltage accross R1 (dim.: energy/charge; in SI: volt, V)
* `Vi`: Initial voltage (dim.: energy/charge; in SI: volt, V)
* `Vf`: Final voltage (dim.: energy/charge; in SI: volt, V)
* `Vmax`: Maximum voltage (dim.: energy/charge; in SI: volt, V)
* `XC`: Reactance of capacitor (dim.: energy·time/charge^2; in SI: ohm, Ω)
* `XL`: Reactance of inductor (dim.: energy·time/charge^2; in SI: ohm, Ω)
* `σ`: Conductivity (dim.: (resistance·length)^-1; in SI: siemens/meter, S/m), or Surface charge density ([E field infinite plate](#E field infinite plate), [Plate capacitor](#Plate capacitor)) (dim.: charge/area, in SI: C/m^2)
* `T`: Temperature (in SI: K)
* `T0`: Fixed reference temperature for the measurement of resistivity (In SI: K)
* `uE`: Volumic density of electric energy (dim.: energy/volume)
* `αT`: Temperature coefficient of resistivity (dim.: temperature^-1, in SI: K^-1)
* `λ`: Linear charge density (dim.: charge/length, in SI: C/m)
* `J`: Current density (dim.: current/area, in SI: A/m^2)
* `Je`: Electron current density (dim.: current/area, in SI: A/m^2)
* `Jh`: Hole current density (dim.: current/area, in SI: A/m^2)
* `vd`: Drift speed
* `n`: Charge-carrier number density (dim.: volume^-1)
* `ne`: Electron number density (dim.: volume^-1)
* `nh`: Hole number density (dim.: volume^-1)
* `μe`: Electron mobility (dim.: speed/(electric field), in SI: m^2/(V·s))
* `μh`: Hole mobility (dim.: speed/(electric field), in SI: m^2/(V·s))
* `τc`: Mean free time between collisions
* `meeff`: Electron effective mass
* `mheff`: Hole effective mass

### Coulomb’s Law & E Field

These equations describe the electrostatic force between two point charged particles and the electric field observed at the position of a test charge which replaces one of the two charges `q1` or `q2` in the expression of the electric force. A finite object carrying a net charge `q1` can be considered as a point charge if the distance to the position of the point charge `q2` is much greater than the object dimension, see example 2, for the approximate calculations of the electric force and electric field far away from a charged plate.

* **Example 1**. To calculate `[F_N;Er_N/C]` (Electric force; Electric Field) from 5 known variables:
```rpl
q1=1.6E-19_C  q2=1.6E-19_C  r=4.00E-13_cm  εr=1  qtest=1.6E-19_C
@ Expecting [ F=14.38008 28578 N Er=8.98755 17861 3⁳¹⁹ N/C ]
'ROOT(ⒺCoulomb’s Law & E Field;[F;Er];[1_N;1_N/C])'
```

* **Example 2**. A square metal plate `L = 8_cm` on a side carries a charge of `q1 = 6_μC`. Approximate values of the electric force & electric field for a point charge `q2 = 1_μC` located at `r = 3_m` can be calculated with Coulomb’s law if the separation distance is much greater than the plate dimension `r >> L`. The whole plate is indeed considered as being a point charge providing that `r > 10 · L`. Therefore, to calculate `[F_N;Er_N/C]`:
```rpl
L=8_cm r=3_m q1=6E-6_C  q2=1E-6_C  r=3_m  εr=1  qtest=1E-6_C
@ Expecting [ F=5.99170 11907 5⁳⁻³ N Er=5 991.70119 075 N/C ]
if 'r > 10*L' then
 'ROOT(ⒺCoulomb’s Law & E Field;[F;Er];[1_N;1_N/C])'
end
```

### E Field Infinite Line

The expression for the radial electric field at the distance `r` is approximately valid if this distance is such that `r << L` and therefore also applies to a wire of finite length `L`.

* To calculate `[λ_C/m;Er_N/C]` (Linear charge density; Electric Field) from 4 known variables:
```rpl
Q=5E-6_C  L=3_m  r=0.05_m  εr=1
@ Expecting [ λ=1.66666 66666 7⁳⁻⁶ C/m Er=599 170.11907 5 N/C ]
'ROOT(ⒺE Field Infinite Line;[λ;Er];[1_C/m;1_N/C])'
```
The code below saves the reference value for comparison with the example 2 in [E Field Finite Line](#E Field Finite Line):
```rpl
@ Save the reference value for comparison below
Er0=Er
```

### E Field Finite Line

The expression of the radial electric field at the distance `r` depends on the subtended angles `θ1` and `θ2` relative to the ends of the wire of finite length `L`.

![E field finite line](img/EFieldFiniteLine.bmp)

* **Example 1.** To calculate `[λ_C/m;Er_N/C]` (Electric Field; Linear charge density) from 6 known variables and also with the distance `r=(L/2)/tanθ1` and angle `θ2=360°-θ1` (see figure):
```rpl
r='(3_m)/(2*tan 30_°)' θ2='360_°-30_°'
Q=5E-6_C  L=3_m  r=2.5981_m  εr=1  θ1=30_°
@ Expecting [ λ=1.66666 66666 7⁳⁻⁶ C/m Er=5 765.46436 892 N/C ]
'ROOT(ⒺE Field Finite Line;[λ;Er];[1_C/m;1_N/C])'
```

* **Example 2.** To show that the infinite line of the previous section can approximate the finite case (if `r << L` realised when `r < L/10`), we calculate `[λ_C/m;Er_N/C]` with the angles `θ1=ATAN((L/2)/r)` and `θ2=360°-θ1` (see figure):
```rpl
Q=5E-6_C  L=3_m  r=5_cm  εr=1  θ1='atan(L/2/r)' θ2='360_°-θ1'
if 'r < L/10' then
@ Expecting [ λ=1.66666 66666 7⁳⁻⁶ C/m Er=598 837.52392 4 N/C ]
'ROOT(ⒺE Field Finite Line;[λ;Er];[1_C/m;1_N/C])'
end
```
Verify relative difference under condition `5_cm << 3_m` with the example of ([E Field Infinite Line](#E Field Infinite Line))
```rpl
Er0 Er %Ch
@ Expecting -5.55093 02084 6⁳⁻²
@ % of relative difference
```

### E Field Infinite Plate

The expression of the perpendicular electric field is constant over an infinite plate and can approximate the field at a distance `d` from a finite plate if it is very small compare to the dimensions (length or width `L`) of the plate. On the contrary if `d >> L`, `Ep` can be approximated if we consider the whole plate as being a point charge with `q = σ·A` (where `σ` is the surface charge density), see example 2 of [Coulomb’s Law & E Field](#Coulomb’s Law & E Field).

* To calculate `[Ep_N/C;σ_C/m^2]` (Electric Field; Linear charge density) at position `[d=5_mm]` above a square plate of width `[L=8_cm]` and surface `A=L^2` where `d << L` when `d < L/10` is verified:
```rpl
L=8_cm A='L^2' d=5_mm Q=6E-6_C  A=64_cm^2  εr=1
@ Expecting [ σ=9.375⁳⁻⁸ C/cm↑2 Ep=52 941 049.997 N/C ]
if 'd < L/10' then
 'ROOT(ⒺE Field Infinite Plate;[σ;Ep];[1_C/cm^2;1_N/C])'
end
```

### Ohm’s Law & Power

* To calculate `[R_Ω;P_W]` (Resistance; Power) from 2 known variables:
```rpl
V=24_V  I=16_A
@ Expecting [ R=1.5 Ω P=384. W ]
'ROOT(ⒺOhm’s Law & Power;[R;P];[1_Ω;1_W])'
```

### Volt Divider

* To calculate `[V1_V]` (Voltage) from 3 known variables:
```rpl
R1=40_Ω  R2=10_Ω  V=100_V
@ Expecting [ V1=80. V ]
'ROOT(ⒺVolt Divider;[V1];[1_V])'
```

### Current Divider

* To calculate `[I1_A]` (Current) from 3 known variables:
```rpl
R1=10_Ω  R2=6_Ω  I=15_A
@ Expecting [ I1=5.625 A ]
'ROOT(ⒺCurrent Divider;[I1];[1_A])'
```

### Wire Resistance

* To calculate `[R_Ω]` (Resistance) from 3 known variables:
```rpl
ρ=0.0035_Ω*cm  L=50_cm  A=1_cm^2
@ Expecting [ R=0.175 Ω ]
'ROOT(ⒺWire Resistance;[R];[1_Ω])'
```

### Resistivity & Conductivity

The electrical resistivity `ρ` of most materials changes with temperature. If the temperature `T` does not vary too much, a linear approximation can be used around the reference point (`ρ0`; `T0`).

* To calculate `[ρ_(Ω*m);σ_(S/m)]` (Resistance) from 4 known variables:
```rpl
ρ0=1.68E-8_Ω*m  αT=4.04E-3_K^-1  T0=293,15_K  T=373,15_K
@ Expecting [ ρ=2.22297 6⁳⁻⁸ Ω·m σ=44 984 741.1758 S/m ]
'ROOT(ⒺResistivity & Conductivity;[ρ;σ];[1_(Ω*m);1_(S/m)])'
```

### Series & Parallel R

![Series & Parallel R](img/Series&ParallelR.bmp)

* To calculate `[Rs_Ω;Rp_Ω]` (Resistance) from 2 known variables:
```rpl
R1=2_Ω  R2=3_Ω
@ Expecting [ Rs=5. Ω Rp=1.2 Ω ]
'ROOT(ⒺSeries & Parallel R;[Rs;Rp];[1_Ω;1_Ω])'
```

### Series & Parallel C

![Series & Parallel C](img/Series&ParallelC.bmp)

* To calculate `[Cs_μF;Cp_μF]` (Capacitance) from 2 known variables:
```rpl
C1=2_μF  C2=3_μF
@ Expecting [ Cs=1.2 μF Cp=5. μF ]
'ROOT(ⒺSeries & Parallel C;[Cs;Cp];[1_μF;1_μF])'
```

### Series & Parallel L

![Series & Parallel L](img/Series&ParallelL.bmp)

* To calculate `[Ls_mH;Lp_mH]` (Inductance) from 2 known variables:
```rpl
L1=17_mH  L2=16.5_mH
@ Expecting [ Ls=33.5 mH Lp=8.37313 43283 6 mH ]
'ROOT(ⒺSeries & Parallel L;[Ls;Lp];[1_mH;1_mH])'
```

### Capacitive Energy

* To calculate `[V_V;q_μC]` (Potential; Charge) from 2 known variables:
```rpl
E=0.025_J  C=20_μF
@ Expecting [ V=50. V q=1 000. μC ]
'ROOT(ⒺCapacitive Energy;[V;q];[1_V;1_μC])'
```

### Volumic Density Electric Energy

* To calculate `[uE_(J/m^3)]` (Volumic Density Electric Energy) from 2 known variables:
```rpl
E=5_V/m  εr=1
@ Expecting [ uE=1.10677 34773 5⁳⁻¹⁰ J/m↑3 ]
'ROOT(ⒺVolumic Density Electric Energy;[uE];[1_(J/m^3)])'
```

### Inductive Energy

* To calculate `[I_A]` (Current) from 2 known variables:
```rpl
E=4_J L=15_mH
@ Expecting [ I=23.09401 07676 A ]
'ROOT(ⒺInductive Energy;[I];[1_A])'
```

### RLC Current Delay

![RLC Current Delay](img/RLCCurrentDelay.bmp)

* To calculate `[ω_r/s;φs_°;φp_°;XC_Ω;XL_Ω]` (Phases; Impedances) from 4 known variables:
```rpl
f=107_Hz  C=80_μF  L=20_mH  R=5_Ω
@ Expecting [ ω=672.30082 7868 r/s φs=-45.82915 71488 ° φp=-5.87715 65317 1 ° XC=18.59286 71836 Ω XL=13.44601 65574 Ω ]
'ROOT(ⒺRLC Current Delay;[ω;φs;φp;XC;XL];[1_r/s;1_°;1_°;1_Ω;1_Ω])'
```

### DC Capacitor Current

These equations approximate the dc current required to charge the voltage on a capacitor in a certain time interval.

* To calculate `[ΔV_V;Δt_s;tf_s]` (Voltage difference; Time difference; Final time) from 5 known variables:
```rpl
C=15_μF  Vi=2.3_V  Vf=3.2_V  I=10_A  ti=0_μs
@ Expecting [ ΔV=0.9 V Δt=1.35 μs tf=1.35 μs ]
'ROOT(ⒺDC Capacitor Current;[ΔV;Δt;tf];[1_V;1_μs;1_μs])'
```

### Capacitor Charge

* To calculate `[q_C]` (Voltage difference; Time difference; Final time) from 2 known variables:
```rpl
C=20_μF  V=100_V
@ Expecting [ q=2.⁳⁻³ C ]
'ROOT(ⒺCapacitor Charge;[q];[1_C])'
```

### DC Inductor Voltage

These equations approximate the dc voltage induced in an inductor by a change in current in a certain time interval.

![DC Inductor Voltage](img/DCInductorVoltage.bmp)

* To calculate `[ΔIL_A;ILf_A;tf_μs]` (Current difference; Final current; Final time) from 5 known variables:
```rpl
L=100_mH  V=52_V  Δt=32_μs  ILi=23_A  ti=0_μs
@ Expecting [ ΔIL=-1.664⁳⁻² A ILf=22.98336 A tf=32. μs ]
'ROOT(ⒺDC Inductor Voltage;[ΔIL;ILf;tf];[1_A;1_A;1_μs])'
```

### RC Transient

![RC Transient](img/RCTransient.bmp)

* To calculate `[V_V]` (Voltage) from 5 known variables:
```rpl
Vi=0_V  C=50_μF  Vf=10_V  R=100_Ω  t=2_ms
@ Expecting [ V=3.29679 95396 4 V ]
'ROOT(ⒺRC Transient;[V];[1_V])'
```

### RL Transient

![RL Transient](img/RLTransient.bmp)

* To calculate `[I_A]` (Current) from 5 known variables:
```rpl
Vi=0_V  Vf=5_V  R=50_Ω  L=50_mH  t=75_μs
<<<<<<< HEAD
@ Expecting [ I=7.22565 13671 4⁳⁻³ A ]
'ROOT(ⒺRL Transient;[I];[1_A])'
=======
@ Expecting [ I=-2.⁳⁻²³ A ]
@ Failing [ I=7.22565 13671 4⁳⁻³ A ]
@ C#1 NOT OK. MSOLVER gives "Inconsistent units" BUT if I try the eqn alone (see 2nd call to ROOT, I got wrong value
@ AND algebraic OK: '1/(R_Ω)*((Vf_V)-((Vf_V)-(Vi_V))*EXP(-((t_μs)*(R_Ω)/(L_mH))))'=7.22565 13671 4⁳⁻³ A
'ROOT(ⒺRL Transient;[I];[1_A])'
'ROOT([(I_A)=1/(R_Ω)*((Vf_V)-((Vf_V)-(Vi_V))*EXP(-((t_μs)*(R_Ω)/(L_mH))))];[I];[1_A])'
>>>>>>> f8f70a25
```

### Resonant Frequency

* To calculate `[ω0;Qs;Qp;f0]` (Resonant pulsation; Parallel & Series quality factors; Resonant frequency) from 3 known variables:
```rpl
L=500_mH  C=8_μF  R=10_Ω
<<<<<<< HEAD
@ Expecting [ ω0=500. r/s Qs=25. Qp=0.04 f0=79.57747 15459 Hz ]
'ROOT(ⒺResonant Frequency;[ω0;Qs;Qp;f0];[1_r/s;1;1;1_Hz])'
```

=======
@ Failing [ ω0=500. r/s Qs=25. Qp=0.04 f0=79.57747 15459 Hz ]
@ C#2 NOT OK. MSOLVER & SOLVER Error: "Inconsistent units" but units are OK and it computes algebraically
'ROOT(ⒺResonant Frequency;[ω0;Qs;Qp;f0];[1_r/s;1;1;1_Hz])'
```
    "  'Qs=1/(R_Ω)*UBASE(√((L_mH)/(C_μF)))' "
    "  'Qp=(R_Ω)* UBASE(√((C_μF)/(L_mH)))' "
    "  '(ω0_(r/s))=2*(Ⓒπ_r)*(f0_Hz)' "
    "  '(ω0_(r/s))=(1_r)/√((L_mH)*(C_μF))' "
>>>>>>> f8f70a25
### Plate Capacitor

![Plate Capacitor](img/PlateCapacitor.bmp)

* To calculate `[d_cm;ΔV_V;Ein_(N/C);σ_(μC/m^2)]` (Distance; Voltage; Internal E field; Surface charge density) from 4 known variables:
```rpl
C=25_μF  εr=2.26  A=1_cm^2  Q=75_μC
@ Failing [ d=8.00418 57871 2⁳⁻⁹ cm σ=750 000 μC/m↑2 Ein=3.74803 89383 6⁳¹⁰ V/m ΔV=3. V ]
@ C#3 NOT OK. MSOLVER: "NO solution?", OK if solve seperately for d, BUT not for σ:"Bad argument type" BUT strangely
@ if I give "1" as a trial value for σ, it works then it will also work seperately for Ein & ΔV BUT indicating SOLVE Error: "Sign Reversal"
'ROOT(ⒺPlate Capacitor;[d;σ;Ein;ΔV];[1_cm;1_(μC/m^2);1_(N/C);1_V])'
```

### Cylindrical Capacitor
<<<<<<< HEAD

![Cylindrical Capacitor](img/CylindricalCapacitor.bmp)

=======

![Cylindrical Capacitor](img/CylindricalCapacitor.bmp)

>>>>>>> f8f70a25
* To calculate `[C_μF;ΔV_V]` (Capacitance; Voltage) from 5 known variables:
```rpl
εr=1  Q=75_μC  ro=1_cm  ri=.999_cm  L=10_cm
@ Expecting [ C=5 560.46819 206 pF ΔV=13 488.07284 02 V ]
'ROOT(ⒺCylindrical Capacitor;[C;ΔV];[1_pF;1_V])'
```

### Solenoid Inductance

![Solenoid Inductance](img/SolenoidInductance.bmp)

* To calculate `[L_mH]` (Inductance) from 4 known variables:
```rpl
μr=2.5  n=40_1/cm  A=0.2_cm^2  h=3_cm
@ Expecting [ L=0.03015 92894 7 mH ]
'ROOT(ⒺSolenoid Inductance;[L];[1_mH])'
```

### Toroid Inductance

![Toroid Inductance](img/ToroidInductance.bmp)

* To calculate `[L_mH]` (Inductance) from 4 known variables:
```rpl
μr=1  N=5000  h=2_cm  ri=2_cm  ro=4_cm
@ Expecting [ L=69.31471 80464 mH ]
@ Error in ri input data of HP50gAUR.pdf
'ROOT(ⒺToroid Inductance;[L];[1_mH])'
```

### Sinusoidal Voltage
<<<<<<< HEAD

* To calculate `[ω_r/s;V_V]` (Pulsation, voltage) from 4 known variables:
```rpl
Vmax=110_V  t=30_μs  f=60_Hz  φ=15_°
@ Expecting [ ω=376.99111 8431 r/s V=29.66992 85671 V ]
'ROOT(ⒺSinusoidal Voltage;[ω;V];[1_r/s;1_V])'
```

### Sinusoidal Current

=======

* To calculate `[ω_r/s;V_V]` (Pulsation, voltage) from 4 known variables:
```rpl
Vmax=110_V  t=30_μs  f=60_Hz  φ=15_°
@ Expecting [ ω=376.99111 8431 r/s V=29.66992 85671 V ]
'ROOT(ⒺSinusoidal Voltage;[ω;V];[1_r/s;1_V])'
```

### Sinusoidal Current

>>>>>>> f8f70a25
* To calculate `[I_A;f_Hz]` (Current; Frequency) from 4 known variables:
```rpl
t=3.2_s  Imax=10_A  ω=636_r/s  φ=30_°
@ Expecting [ f=101.22254 3806 Hz I=-0.28436 91656 8 A ]
'ROOT(ⒺSinusoidal Current;[f;I];[1_Hz;1_A])'
```

### Drift Speed & Current Density

* To calculate `[vd_m/s;J_(A/m^2);E_(V/m)]` (Drift speed; Current density; E field) from 5 known variables:
```rpl
@ A='Ⓒπ*(0.1_cm)^2'  ρ='Ⓒqe*n'  σ='Ⓒqe*n*40_(cm^2/(V*s))' This is the working version with numerical input values:
I=1_A  n=8.5e28_(m^-3) A=3.14159 26535 90E-2_cm↑2 ρ=1.36185 01389E10_C/m↑3 σ=54 474 005.556_S/m
@ Expecting [ vd=2.33733 41683 6⁳⁻⁵ m/s J=31.83098 86184 A/cm↑2 E=5.84333 54209⁳⁻³ V/m ]
'ROOT(ⒺDrift Speed & Current Density;[vd;J;E];[1_m/s;1_(A/cm^2);1_(V/m)])'
```

```rpl
@ C#4 Second version where the preliminary calculations of input variables A, ρ & σ doesn't work "Invalid algebraic" BUT it should work !
I=1_A  n=8.5e28_(m^-3)  r=0.1_cm  A='Ⓒπ*r^2'  ρ='Ⓒqe*n' σ='UBASE(Ⓒqe*(n_(m^-3))*40_(cm^2/(V*s)))'
@ Failing [ vd=2.33733 41683 6⁳⁻⁵ m/s J=31.83098 86184 A/cm↑2 E=5.84333 54209⁳⁻³ V/m ]
'ROOT(ⒺDrift Speed & Current Density;[vd;J;E];[1_m/s;1_(A/cm^2);1_(V/m)])'
```

### Electron & Hole Mobilities

In accordance with microscopic Ohm's law, the current density is proportional to the electric field. Holes and electrons therefore move at their average drift speeds during the mean free time between collisions. As long as the electric fields are not very high, the mobilities of holes and electrons are constant.

* To calculate `[μe_(cm^2/(V*s));μe_(cm^2/(V*s));J_(A/m^2);Je_(A/m^2);Jh_(A/m^2);σ_(S/m)]` (Electron & hole mobilities; Current densities; Conductivity) from 5 known variables:
```rpl
τc=4.09365 36801 40e-15_s meeff=1.09312 60456 68e-31 kg mheff=4.55469 18569 5e-31 kg nh=6.0e18_(m^-3) ne=1.04e19_(m^-3) E=6.0e-9_V/m
@ Expecting [ μe=60. cm↑2/(V·s) μh=14.4 cm↑2/(V·s) Je=5.99854 93176 9⁳⁻¹¹ A/m↑2 Jh=8.30568 36706 3⁳⁻¹² A/m↑2 J=6.82911 76847 6⁳⁻¹¹ A/m↑2 σ=0.01138 18628 08 S/m ]
'ROOT(ⒺElectron & Hole Mobilities;[μe;μh;Je;Jh;J;σ];[1_(cm^2/(V*s));1_(cm^2/(V*s));1_(A/m^2);1_(A/m^2);1_(A/m^2);1_(S/m)])'
```

## Fluids

The 30 variables in the Fluids section are:

* `ε`: Roughness (dim.: length)
* `μ`: Dynamic viscosity (dim.: force·time/volume, in SI: N·s/m^3)
* `ρ`: Density (dim.: mass/volume, in SI: kg/m^3)
* `ΔP`: Pressure change (dim.: force/area, in SI: pascal, Pa)
* `Δy`: Height change
* `ΣK`: Total fitting coefficients
* `A`: Cross-sectional area
* `A1`: Initial cross-sectional area
* `A2`: Final cross-sectional area
* `D`: Diameter
* `D1`: Initial diameter
* `D2`: Final diameter
* `f`: Fanning friction factor
* `h`: Depth relative to P0 reference depth
* `hL`: Head loss (dim.: area/time^2, in SI: m^2/s^2)
* `L`: Length
* `M`: Mass flow rate (dim.: mass/time, in SI: kg/s)
* `n`: Kinematic viscosity (dim.: force·time/volume, in SI: N·s/m^3)
* `P`: Pressure at h (dim.: force/area, in SI: pascal, Pa)
* `P0`: Reference pressure (dim.: force/area, in SI: pascal, Pa)
* `P1`: Initial pressure (dim.: force/area, in SI: pascal, Pa)
* `P2`: Final pressure (dim.: force/area, in SI: pascal, Pa)
* `Q`: Volume flow rate (dim.: volume/time, in SI: m^3/s)
* `Reynolds`: Reynolds number
* `v1`: Initial velocitie
* `v2`: Final velocitie
* `vavg`: Average velocity
* `W`: Power input (dim.: energy/time, in SI: watt, W)
* `y1`: Initial height
* `y2`: Final height

### Pressure At Depth

This equation describes hydrostatic pressure for an incompressible fluid. Depth `h` is positive downwards from the reference.

![Pressure At Depth](img/PressureAtDepth.bmp)

* To calculate `[P_kPa]` (Pressure) from 3 known variables:
```rpl
h=100_m  ρ=1025.1817_kg/m^3  P0=1_atm
@ Expecting [ P=1 106.68481 183 kPa ]
'ROOT(ⒺPressure at Depth;[P];[1_kPa])'
```

### Bernoulli Equation

These equations represent the streamlined flow of an incompressible fluid.

![Bernoulli Equation](img/BernoulliEquation.bmp)

* To calculate `[A1_in^2;ΔP_psi;Δy_ft;Q_ft^3/min;M_lb/min;v2_ft/s;A2_in^2;D2_in]` (Various hydrodynamic parameters) from 7 known variables:
```rpl
P2=25_psi  P1=75_psi  y2=35_ft  y1=0_ft  D1=18_in  ρ=64_lb/ft^3  v1=100_ft/s
@ Failing [ A1=254.46900 4941 in↑2 ΔP=-50. psi Δy=35. ft Q=10 602.87520 59 ft↑3/min M=678 584.01317 5 lb/min v2=122.42131 1569 ft/s A2=207.86332 19 in↑2 D2=16.26836 81217 in ]
@ C#5 NOT OK. MSOLVER: "Inconsistent units", OK for A1;ΔP;Δy;Q;M solved one at a time in order NOT OK for v2;A2;D2 "Inconsistent units" while searching for each unknown. It seems that isolating v2 from eqn (1) doesn't work
'ROOT(ⒺBernoulli Equation;[A1;ΔP;Δy;Q;M;v2;A2;D2];[1_in^2;1_psi;1_ft;1_ft^3/min;1_lb/min;1_ft/s;1_in^2;1_in])'
```

Alternate présentation adding one more known value: `v2`
```rpl
P2=25_psi  P1=75_psi  y2=35_ft  y1=0_ft  D1=18_in  ρ=64_lb/ft^3  v1=100_ft/s  v2=122.421311569_ft/s
@ Failing [ A1=254.46900 4941 in↑2 ΔP=-50. psi Δy=35. ft Q=10 602.87520 59 ft↑3/min M=678 584.01317 5 lb/min v2=122.42131 1569 ft/s A2=207.86332 19 in↑2 D2=16.26836 81217 in ]
@ C#5 NOT OK. MSOLVER: "Inconsistent units", OK for A1;ΔP;Δy;Q;M solved one at a time NOT OK for A2;D2 wrong values are obtained which is strange because eqn (7) should resolve for A2 BUT the value of Q change inadvertently ... why??
'ROOT(ⒺBernoulli Equation;[A1;ΔP;Δy;Q;M;v2;A2;D2];[1_in^2;1_psi;1_ft;1_ft^3/min;1_lb/min;1_ft/s;1_in^2;1_in])'
```

### Flow with Losses

These equations extend Bernoulli’s equation to include power input (or output) and head loss.

![Flow with Losses](img/FlowwithLosses.bmp)

* To calculate `[A1_in^2;ΔP_psi;Δy_ft;Q_ft^3/min;M_lb/min;v2_ft/s;A2_in^2;D2_in]` (Various hydrodynamic parameters) from 7 known variables:
```rpl
P2=30_psi  P1=65_psi  y2=100_ft  y1=0_ft  ρ=64_lb/ft^3  D1=24_in  hL=2.0_(ft/s)^2  W=25_hp  v1=100_ft/s
@ Expecting [ A1=452.38934 2117 in↑2 ΔP=-35. psi Δy=100. ft Q=18 849.55592 15 ft↑3/min M=1 206 371.57898 lb/min v2=93.12684 14502 ft/s A2=485.77760 7264 in↑2 D2=24.86988 66004 in ]
'ROOT(ⒺFlow with Losses;[A1;ΔP;Δy;Q;M;v2;A2;D2];[1_in^2;1_psi;1_ft;1_ft^3/min;1_lb/min;1_ft/s;1_in^2;1_in])'
```

### Flow In Full Pipes

These equations adapt Bernoulli’s equation for flow in a round, full pipe, including power input (or output) and frictional losses (with the fanning friction factor `f`).

![Flow In Full Pipes](img/FlowInFullPipes.bmp)

* To calculate `[ΔP_Psi;Δy_ft;A_in^2;n_ft^2/s;Q_ft^3/min;M_lb/min;W_hp;Reynolds]` (Various hydrodynamic parameters) from 7 known variables:
```rpl
ρ=62.4_lb/ft^3  D=12_in  vavg=8_ft/s  P2=15_psi  P1=20_psi  y2=40_ft  y1=0_ft  μ=0.00002_lbf*s/ft^2  ΣK=2.25  ε=0.02_in  L=250_ft
@ Failing [ ΔP=-5. psi Δy=40. ft A=113.0973 in↑2 n=1.0312 ft^2/s Q=376.991 ft↑3/min M=23 524.2358 lb/min W=25.8897 hp Reynolds=775 780.5 ]
@ C#6 NOT OK. MSOLVER: "EquationSolver error: Inconsistent units". This uses the new DANNING function.
'ROOT(ⒺFlow In Full Pipes;[ΔP;Δy;A;n;Q;M;W;Reynolds];[1_psi;1_ft;1_in^2;1_ft^2/s;1_ft^3/min;1_lb/min;1_hp;1])'
```

## Forces and Energy

The 37 variables in the Force and Energy section are:

* `α`: Angular acceleration (dim.: angle/time^2, in SI: r/s^2)
* `ω`: Angular velocity (dim.: angle/time, in SI: r/s))
* `ωi`: Initial angular velocitie (dim.: angle/time, in SI: r/s)
* `ωf`: Final angular velocitie (dim.: angle/time, in SI: r/s)
* `ρ`: Fluid density (dim.: mass/volume, in SI: kg/m^3)
* `τ`: Torque (dim.: force·length, in SI: N·m)
* `Θ`: Angular displacement (dim.: angle, in SI: r)
* `A`: Projected area relative to flow
* `ar`: Centripetal acceleration at `r`
* `at`: Tangential acceleration at `r`
* `Cd`: Drag coefficient
* `E`: Energy (dim.: force·length, in SI: joule, J)
* `F`: Force at `r` or `x`, or Spring force ([Hooke’s Law](#Hooke’s Law)), or Attractive
force ([Law of Gravitation](#Law of Gravitation)), or Drag force ([Drag force](#Drag force))
* `I`: Moment of inertia (dim.: mass·length^2, in SI: kg·m^2)
* `k`: Spring constant (dim.: force/length, in SI: N/m)
* `Ki`: Initial kinetic energie (dim.: force·length, in SI: joule, J)
* `Kf`: Final kinetic energie (dim.: force·length, in SI: joule, J)
* `m`: Mass
* `m1`: First mass
* `m2`: Second mass
* `N`: Rotational speed (dim.: turn/time, in SI: rpm)
* `Ni`: Initial rotational speed (dim.: turn/time, in SI: rpm)
* `Nf`: Final rotational speed (dim.: turn/time, in SI: rpm)
* `P`: Instantaneous power (dim.: energy/time, in SI: watt, W)
* `Pavg`: Average power (dim.: energy/time, in SI: watt, W)
* `r`: Radius from rotation axis, or Separation distance ([Law of Gravitation](#Law of Gravitation))
* `t`: Time
* `v`: Velocity
* `vf`: Final velocity
* `v1f`: First final velocity
* `v2f`: Second final velocity
* `vi`: Initial velocity
* `v1i`: Initial velocity of mass `m1`
* `W`: Work (dim.: force·length, in SI: joule, J)
* `x`: Displacement
* `UGi`: Initial gravitational potential energy (dim.: force·length, in SI: joule, J)
* `UGf`: Final gravitational potential energy (dim.: force·length, in SI: joule, J)

### Linear Mechanics

* To calculate `[F_lbf;Ki_ft*lbf;vf_ft/s;Kf_ft*lbf;W_ft*lbf;x_ft;Pavg_hp]` (Various dynamical variables) from 4 known variables:
```rpl
t=10_s  m=50_lb  a=12.5_ft/s^2  vi=0_ft/s
@ Expecting [ F=19.42559 38572 lbf Ki=-1.2⁳⁻²³ ft·lbf vf=125. ft/s Kf=12 140.99616 08 ft·lbf W=12 140.99616 08 ft·lbf x=625. ft Pavg=2.20745 38474 1 hp ]
@ Note Ki is approximately 0
'ROOT(ⒺLinear Mechanics;[F;Ki;vf;Kf;W;x;Pavg];[1_lbf;1_ft*lbf;1_ft/s;1_ft*lbf;1_ft*lbf;1_ft;1_hp])'
```

### Angular Mechanics

* To calculate `[τ_ft*lbf;Ki_ft*lbf;W_ft*lbf;Kf_ft*lbf;at_ft/s^2;Ni_rpm;ωf_r/min;t_min;Nf_rpm;Pavg_hp]` (Various dynamical variables) from 5 known variables:
```rpl
I=1750_lb*in^2  Θ=360_°  r=3.5_in  α=10.5_r/min^2  ωi=0_r/s
@ Expecting [ τ=1.10168 29849 6⁳⁻³ ft·lbf Ki=-2.⁳⁻²³ ft·lbf W=6.92207 83442 6⁳⁻³ ft·lbf Kf=6.92207 83442 6⁳⁻³ ft·lbf at=8.50694 44444 4⁳⁻⁴ ft/s↑2 Ni=-2.⁳⁻²³ rpm ωf=11.48681 38076 r/min t=1.09398 22673 9 min Nf=0.29096 43928 17 rpm Pavg=1.91739 80792 8⁳⁻⁷ hp ]
'ROOT(ⒺAngular Mechanics;[τ;Ki;W;Kf;at;Ni;ωf;t;Nf;Pavg];[1_ft*lbf;1_ft*lbf;1_ft*lbf;1_ft*lbf;1_ft/s^2;1_rpm;1_r/min;1_min;1_rpm;1_hp])'
```
<<<<<<< HEAD

### Centripetal Force

* To calculate `[ω_r/s;F_N;v_m/s;ar_m/s]` (Various dynamical variables) from 3 known variables:
```rpl
m=1_kg  r=5_cm  N=2000_Hz
@ Expecting [ ω=12 566.37061 44 r/s F=7 895 683.52087 N v=628.31853 0718 m/s ar=7 895 683.52087 m/s↑2 ]
'ROOT(ⒺCentripetal Force;[ω;F;v;ar];[1_r/s;1_N;1_m/s;1_m/s^2])'
```

### Hooke’s Law

The force is that exerted by the spring.

![Hooke’s Law](img/Missing name.bmp)

* To calculate `[F_lbf;W_ft*lbf]` (Force; Work) from 2 known variables:
```rpl
k=1725_lbf/in  x=1.25_in
@ Expecting [ F=-2 156.25 lbf W=-112.30468 75 lbf·ft ]
'ROOT(ⒺHooke’s Law;[F;W];[1_lbf;1_ft*lbf])'
```

### 1D Elastic Collisions

![1D Elastic Collisions](img/1DElasticCollisions.bmp)

=======

### Centripetal Force

* To calculate `[ω_r/s;F_N;v_m/s;ar_m/s]` (Various dynamical variables) from 3 known variables:
```rpl
m=1_kg  r=5_cm  N=2000_Hz
@ Expecting [ ω=12 566.37061 44 r/s F=7 895 683.52087 N v=628.31853 0718 m/s ar=7 895 683.52087 m/s↑2 ]
'ROOT(ⒺCentripetal Force;[ω;F;v;ar];[1_r/s;1_N;1_m/s;1_m/s^2])'
```

### Hooke’s Law

The force is that exerted by the spring.

![Hooke’s Law](img/Missing name.bmp)

* To calculate `[F_lbf;W_ft*lbf]` (Force; Work) from 2 known variables:
```rpl
k=1725_lbf/in  x=1.25_in
@ Expecting [ F=-2 156.25 lbf W=-112.30468 75 lbf·ft ]
'ROOT(ⒺHooke’s Law;[F;W];[1_lbf;1_ft*lbf])'
```

### 1D Elastic Collisions

![1D Elastic Collisions](img/1DElasticCollisions.bmp)

>>>>>>> f8f70a25
* To calculate `[v1f_m/s;v2f_m/s]` (Final velocities of mass `m1` & `m2`) from 3 known variables:
```rpl
m1=10_kg  m2=25_kg  v1i=100_m/s
@ Expecting [ v1f=-42.85714 28571 m/s v2f=57.14285 71429 m/s ]
'ROOT(Ⓔ1D Elastic Collisions;[v1f;v2f];[1_m/s;1_m/s])'
```

### Drag Force

* To calculate `[F_N]` (Drag force) from 4 known variables:
```rpl
Cd=0.05  ρ=1000_kg/m^3  A=7.5E6_cm^2  v=35_m/s
@ Expecting [ F=22 968 750. N ]
'ROOT(ⒺDrag Force;[F];[1_N])'
```

### Gravitation Law

* To calculate `[F_N;UGf_J;UGi_J;W_J]` (Gravitational force, work, final & initial potential energy) from 5 known variables:
```rpl
m1=2E15_kg  m2=2E18_kg  r=1000000_km  ri=1000000_km  rf=5000000_km
@ Expecting [ F=266 903.6 N UGf=-5.33807 2⁳¹³ J UGi=-2.66903 6⁳¹⁴ J W=2.13522 88⁳¹⁴ J ]
'ROOT(ⒺGravitation Law;[F;UGf;UGi;W];[1_N;1_J;1_J;1_J])'
```

### Relativity Mass Energy

* To calculate `[E_J]` (Relativistic energy) from 1 known variable:
```rpl
m=9.1E-31_kg
@ Expecting [ E=8.17867 2124⁳⁻¹⁴ J ]
'ROOT(ⒺRelativity Mass Energy;[E];[1_J])'
```

## Gases

The 38 variables in the Gases section are:

* `λ`: Mean free path (dim.: length)
* `ρ`: Flow density (dim.: mass/volume, in SI: kg/m^3)
* `ρr`: Reduced state factor
* `ρri`: Initial reduced state factor
* `ρrf`: Final reduced state factor
* `ρ0`: Stagnation density (dim.: mass/volume, in SI: kg/m^3)
* `A`: Flow area
* `At`: Throat area
* `d`: Molecular diameter
* `k`: Specific heat ratio
* `M`: Mach number
* `m`: Mass
* `MW`: Molecular weight (dim.: mass/mole, in SI: g/gmol)
* `n`: Number of moles, or Polytropic constant ([Polytropic Processes](#Polytropic Processes))
* `P`: Pressure, or Flow pressure ([Isentropic Flow](#Isentropic Flow)) (dim.: force/area, in SI: pascal, Pa)
* `P0`: Stagnation pressure (dim.: force/area, in SI: pascal, Pa)
* `Pc`: Pseudocritical pressure (dim.: force/area, in SI: pascal, Pa)
* `Pi`: Initial pressure (dim.: force/area, in SI: pascal, Pa)
* `Pf`: Final pressure (dim.: force/area, in SI: pascal, Pa)
* `Pr`: Reduced pressure
* `Pri`: Initial reduced ressure
* `Prf`: Final reduced pressure
* `T`: Temperature, or Flow temperature ([Isentropic Flow](#Isentropic Flow))
* `T0`: Stagnation temperature
* `Tc`: Pseudocritical temperature
* `Tr`: Reduced temperature
* `Tri`: Initial reduced temperature
* `trf`: Final reduced temperature
* `Ti`: Initial temperature
* `Tf`: Final temperature
* `V`: Volume
* `Vi`: Initial volume
* `Vf`: Final volume
* `vrms`: Root-mean-square (rms) velocity
* `W`: Work (dim.: force·length, in SI: joule, J)
* `Z`: Gas compressibility correction factor
* `Zi`: Initial gas compressibility correction factor
* `Zf`: Final gas compressibility correction factor

### Ideal Gas

* To calculate `[n_mol;m_kg]` (Number of moles; Mass) from 4 known variables:
```rpl
T=16.85_°C  P=1_atm  V=25_l  MW=36_g/mol
@ Expecting [ n=1.05056 26661 2 mol m=0.03782 02559 8 kg ]] instead, [3⁳⁰ mol m=3.78202 55980 42⁳⁻² kg ]
'ROOT(ⒺIdeal Gas;[n;m];[1_mol;1_kg])'
```

### Ideal Gas Law Change

* To calculate `[Vf_l]` (Volume final) from 5 known variables:
```rpl
Pi=1.5_kPa  Pf=1.5_kPa  Vi=2_l  Ti=100_°C  Tf=373.15_K
@ Expecting [ Vf=2. l ]
'ROOT(ⒺIdeal Gas Law Change;[Vf];[1_l])'
```

### Isothermal Expansion

These equations apply to an ideal gas.

* To calculate `[m_kg;W_J]` (Mass; Work) from 5 known variables:
```rpl
Vi=2_l  Vf=125_l  T=300_°C  n=0.25_mol  MW=64_g/mol
@ Expecting [ m=0.016 kg W=4 926.49415 89 J ]
'ROOT(ⒺIsothermal Expansion;[m;W];[1_kg;1_J])'
```

### Polytropic Processes

These equations describe a reversible pressure-volume change of an ideal gas such that `P·Vn` is constant. Special cases include isothermal processes (`n = 1`), isentropic processes (`n = k`, the specific heat ratio), and constant-pressure processes (`n = 0`).

* To calculate `[n_1;Tf_°F]` (Polytropic number; Final temperature) from 5 known variables:
```rpl
Pi=15_psi  Pf=35_psi  Vi=1_ft^3  Vf=0.50_ft^3  Ti=75_°F
@ Expecting [ n=1.22239 24213 4 Tf=346.54537 037 K ]
'ROOT(ⒺPolytropic Processes;[n;Tf];[1;1_K])'
```

### Isentropic Flow

![Isentropic Flow](img/IsentropicFlow.bmp)

The calculation differs at velocities below and above Mach 1. The Mach number is based on the speed of sound in the compressible fluid.

* To calculate `[P_kPa;ρ_kg/m^3;At_cm^2]` (Flow pressure; Flow density; Throat area) from 7 known variables:
```rpl
k=2  M=0.9  T0=26.85_°C  T=373.15_K  ρ0=100_kg/m^3  P0=100_kPa  A=1_cm^2
@ Expecting [ P=154.71213 6111 kPa ρ=124.38333 3333 kg/m↑3 At=0.99280 71853 34 cm↑2 ]
'ROOT(ⒺIsentropic Flow;[P;ρ;At];[1_kPa;1_kg/m^3;1_cm^2])'
```

### Real Gas Law

These equations adapt the ideal gas law to emulate real-gas behavior.

* To calculate `[Z_1;n_mol;m_kg]` (Gas compressibility correction factor; Number of mole; Mass) from 7 known variables:
```rpl
Pc=48_atm  Tc=298_K  P=5_kPa  V=10_l  MW=64_g/mol  T=348.15_K
@ Failing [ Z=0.99977 57972 690 n=1.72768 40576 1⁳⁻² mol m=1.10571 77968 7⁳⁻³ kg ]
@ C#7 NOT OK. MSOLVER: "Inconsistent units". SOLVE for Z alone doesn't work (see below). If I substitute the Z value, SOLVE works for n & m
'ROOT(ⒺReal Gas Law;[Z;n;m];[1;1_mol;1_kg])'
```
```rpl
@ Let me examine the computation of Z alone in its own implicit expression
Pc=48_atm  Tc=298_K  P=5_kPa  T=348.15_K
@ Failing [ Z=0.99977 57972 69 ]
@ Doesn't work. MSOLVER : "Inconsistent units". Very strange because if I substitute P,T,Pc & Tc values, it works, see next trial
'ROOT([Z=1+(0.31506237-1.04670990/((T_K)/(Tc_K))-0.57832729/((T_K)/(Tc_K))^3)*(0.27*(((P_Pa)/(Pc_Pa))/(Z*((T_K)/(Tc_K)))))+(0.53530771-0.61232032/((T_K)/(Tc_K)))*(0.27*(((P_Pa)/(Pc_Pa))/(Z*((T_K)/(Tc_K)))))^2+0.61232032*0.10488813*(0.27*(((P_Pa)/(Pc_Pa))/(Z*((T_K)/(Tc_K)))))^5/((T_K)/(Tc_K))+0.68157001*(0.27*(((P_Pa)/(Pc_Pa))/(Z*((T_K)/(Tc_K)))))^2/((T_K)/(Tc_K))^3*(1+0.68446549*(0.27*(((P_Pa)/(Pc_Pa))/(Z*((T_K)/(Tc_K)))))^2)*exp(-0.68446549*(0.27*(((P_Pa)/(Pc_Pa))/(Z*((T_K)/(Tc_K)))))^2)];[Z];[1])'
```
```rpl
@ Here it works if I substitute the P,T,Pc & Tc values explicitely. Why this substitution seems to be requires ?
@ Expecting [ Z=0.99977 57972 69 ]
'ROOT([Z=1+(0.31506237-1.04670990/((348.15_K)/(298_K))-0.57832729/((348.15_K)/(298_K))^3)*(0.27*(((5_kPa)/(4863.6_kPa))/(Z*((348.15_K)/(298_K)))))+(0.53530771-0.61232032/((348.15_K)/(298_K)))*(0.27*(((5_kPa)/(4863.6_kPa))/(Z*((348.15_K)/(298_K)))))^2+0.61232032*0.10488813*(0.27*(((5_kPa)/(4863.6_kPa))/(Z*((348.15_K)/(298_K)))))^5/((348.15_K)/(298_K))+0.68157001*(0.27*(((5_kPa)/(4863.6_kPa))/(Z*((348.15_K)/(298_K)))))^2/((348.15_K)/(298_K))^3*(1+0.68446549*(0.27*(((5_kPa)/(4863.6_kPa))/(Z*((348.15_K)/(298_K)))))^2)*exp(-0.68446549*(0.27*(((5_kPa)/(4863.6_kPa))/(Z*((348.15_K)/(298_K)))))^2)];[Z];[1])'
```

### Real Gas State Change

This equation adapts the ideal gas state-change equation to emulate real-gas behavior.

* To calculate `[Zi_1;Zf_1;Vf_l]` (Initial & final gas compressibility correction factor; Final volume) from 7 known variables:
```rpl
Pc=48_atm  Pi=100_kPa  Pf=50_kPa  Ti=348.15_K  Tc=298_K  Vi=10_l  Tf=523.15_K
@ Failing [ Vf=30.17028 92973 l Zi=0.99550 62096 36 Zf=0.99938 68303 14 ]
@ C#7 NOT OK. MSOLVER: "Inconsistent units" even if I provide the value for Zi & Zf (see below)SOLVE for Vf : "Inconsistent units"
'ROOT(ⒺReal Gas State Change;[Zi;Zf;Vf];[1;1;Vf_l])'
```

Same comment as "Real Gas Law" apply here, In the following I substitute all the required values, otherwise this doesn't work
```RPL
@ SOLUTIONS with individual ROOT calls. Since it works the Zi & Zf function (in equation.cc) will be rewritten in closed form
@ Expecting [ Zi=0.99550 62096 36 ]
'ROOT([Zi=1+(0.31506237-1.04670990/((348.15_K)/(298_K))-0.57832729/((348.15_K)/(298_K))^3)*(0.27*(((100_kPa)/(4863.6_kPa))/(Zi*((348.15_K)/(298_K)))))+(0.53530771-0.61232032/((348.15_K)/(298_K)))*(0.27*(((100_kPa)/(4863.6_kPa))/(Zi*((348.15_K)/(298_K)))))^2+0.61232032*0.10488813*(0.27*(((100_kPa)/(4863.6_kPa))/(Zi*((348.15_K)/(298_K)))))^5/((348.15_K)/(298_K))+0.68157001*(0.27*(((100_kPa)/(4863.6_kPa))/(Zi*((348.15_K)/(298_K)))))^2/((348.15_K)/(298_K))^3*(1+0.68446549*(0.27*(((100_kPa)/(4863.6_kPa))/(Zi*((348.15_K)/(298_K)))))^2)*exp(-0.68446549*(0.27*(((100_kPa)/(4863.6_kPa))/(Zi*((348.15_K)/(298_K)))))^2)];[Zi];[1])'

@ Expecting [ Zf=0.99938 68303 14 ]
'ROOT([Zf=1+(0.31506237-1.04670990/((523.15_K)/(298_K))-0.57832729/((523.15_K)/(298_K))^3)*(0.27*(((50_kPa)/(4863.6_kPa))/(Zf*((523.15_K)/(298_K)))))+(0.53530771-0.61232032/((523.15_K)/(298_K)))*(0.27*(((50_kPa)/(4863.6_kPa))/(Zf*((523.15_K)/(298_K)))))^2+0.61232032*0.10488813*(0.27*(((50_kPa)/(4863.6_kPa))/(Zf*((523.15_K)/(298_K)))))^5/((523.15_K)/(298_K))+0.68157001*(0.27*(((50_kPa)/(4863.6_kPa))/(Zf*((523.15_K)/(298_K)))))^2/((523.15_K)/(298_K))^3*(1+0.68446549*(0.27*(((50_kPa)/(4863.6_kPa))/(Zf*((523.15_K)/(298_K)))))^2)*exp(-0.68446549*(0.27*(((50_kPa)/(4863.6_kPa))/(Zf*((523.15_K)/(298_K)))))^2)];[Zf];[1])'
@ => Zi/Zf=0.99611 69983 83  which is the required answer if I deduce it from the HP50g results
```

### Kinetic Theory

These equations describe properties of an ideal gas.

* To calculate `[vrms_m/s;n_mol;m_kg;λ_nm]` (Root-mean-square velocity; Number of mole; Mean free path) from 7 known variables:
```rpl
P=100_kPa  V=2_l  T=300_K  MW=18_g/mol  d=2.5_nm
@ Failing [ vrms=644.76778 7657 m/s n=0.08018 11130 98 mol m=1.44326 00357 69⁳⁻³ kg λ=1.49163 44918 94⁳⁰ nm ]
@ Expecting [ vrms=644.76778 7657 m/s n=8.01811 13098 3⁳⁻² mol m=1.44326 00357 7⁳⁻³ kg λ=1 nm ]
@ C#8 NOT OK. MSOLVER calculates a wrong λ value, SOLVE only calculates separately the 3 first unknowns then the computation of λ is wrong
'ROOT(ⒺKinetic Theory;[vrms;n;m;λ];[1_m/s;1_mol;1_kg;1_nm])'
```


## Heat transfer

The 31 variables in the Heat Transfer section are:

* `α`: Expansion coefficient (dim.: 1/temperature, in SI: K^-1)
* `δ`: Elongation (dim.: length)
* `λ1`: Lower wavelength limits (dim.: length)
* `λ2`: Upper wavelength limits (dim.: length)
* `λmax`: Wavelength of maximum emissive power (dim.: length)
* `ΔT`: Temperature difference
* `A`: Area
* `c`: Specific heat (dim.: energy/(mass·temperature), in SI: J/(kg·K))
* `eb12`: Emissive power in the range λ1 to λ2 (dim.: power/area, in SI: W/m^2)
* `eb`: Total emissive power (dim.: power/area, in SI: W/m^2)
* `f`: Fraction of emissive power in the range λ1 to λ2
* `h`: Convective heat-transfer coefficient (dim.: power/(area·temperature) in SI: W/(m^2·K))
* `h1`: Convective heat-transfer coefficient (dim.: power/(area·temperature) in SI: W/(m^2·K))
* `h3`: Convective heat-transfer coefficient (dim.: power/(area·temperature) in SI: W/(m^2·K))
* `k`: Thermal conductivity (dim.: power/(length·temperature) in SI: W/(m·K))
* `k1`: Thermal conductivity (dim.: power/(length·temperature) in SI: W/(m·K))
* `k2`: Thermal conductivity (dim.: power/(length·temperature) in SI: W/(m·K))
* `k3`: Thermal conductivity (dim.: power/(length·temperature) in SI: W/(m·K))
* `L`: Length
* `L1`: Length
* `L2`: Length
* `L3`: Length
* `m`: Mass
* `Q`: Heat capacity (dim.: energy, in SI: joule, J)
* `qr`: Heat transfer rate (dim.: power=energy/time, in SI: watt, W)
* `T`: Temperature
* `Tc`: Cold surface temperature ([Conduction^](#Conduction)), or Cold fluid temperature ([Convection](1Convection))
* `Th`: Hot surface temperature, or Hot fluid temperature ([Conduction + Convection](#Conduction + Convection))
* `Ti`: Initial temperature
* `Tf`: Final temperature
* `U`: Overall heat transfer coefficient (dim.: power/(area·temperature) in SI: W/(m^2·K))

### Heat Capacity

* To calculate `[Tf_°C;c_kJ/(kg*K)]` (Final temperature; Specific heat) from 4 known variables:
```rpl
ΔT=15_°C  Ti=0_°C  m=10_kg  Q=25_kJ
@ Expecting [ Tf=15. °C c=0.16666 66666 67 kJ/(kg·K) ]
'ROOT(ⒺHeat Capacity;[Tf;c];[1_°C;1_kJ/(kg*K)])'
```

### Thermal Expansion

![Thermal Expansion](img/ThermalExpansion.bmp)

* To calculate `[α_K^-1;Ti_°C]` (Expansion coefficient; Initial temperature) from 4 known variables:
```rpl
ΔT=15_°C  L=10_m  Tf=25_°C  δ=1_cm
@ Expecting [ α=4.⁳⁻⁵ K⁻¹ Ti=10. °C ]
'ROOT(ⒺThermal Expansion;[α;Ti];[1_K^-1;1_°C])'
```

### Conduction
<<<<<<< HEAD

![Conduction](img/Conduction.bmp)

* To calculate `[qr_W;ΔT_°C]` (Heat transfer rate; Temperature difference) from 5 known variables:
```rpl
Tc=25_°C  Th=75_°C  A=12.5_m^2  L=1.5_cm  k=0.12_W/(m*K)
@ Expecting [ qr=5 000. W ΔT=50. °C ]
'ROOT(ⒺConduction;[qr;ΔT];[1_W;1_°C])'
```

### Convection

![Convection](img/Convection.bmp)

=======

![Conduction](img/Conduction.bmp)

* To calculate `[qr_W;ΔT_°C]` (Heat transfer rate; Temperature difference) from 5 known variables:
```rpl
Tc=25_°C  Th=75_°C  A=12.5_m^2  L=1.5_cm  k=0.12_W/(m*K)
@ Expecting [ qr=5 000. W ΔT=50. °C ]
'ROOT(ⒺConduction;[qr;ΔT];[1_W;1_°C])'
```

### Convection

![Convection](img/Convection.bmp)

>>>>>>> f8f70a25
* To calculate `[Th_°C;ΔT_°C]` (Hot surface temperature; Temperature difference) from 4 known variables:
```rpl
Tc=26.85_°C  A=200_m^2  h=0.005_W/(m^2*K)  qr=10_W
@ Expecting [ Th=36.85 °C ΔT=10. °C ]
'ROOT(ⒺConvection;[Th;ΔT];[1_°C;1_°C])'
```

### Conduction & Convection

If you have fewer than three layers, give the extra layers a zero thickness and any nonzero conductivity. The two temperatures are fluid temperatures – if instead you know a surface temperature, set the corresponding convective coefficient to 10^999999.

![Conduction + Convection](img/Conduction+Convection.bmp)

* To calculate `[Tc_°C;qr_W;U_W/(m^2*K)]` (Cold surface temperature; Heat transfer rate; Overall heat transfer coefficient) from 11 known variables:
```rpl
ΔT=35_°C  Th=55_°C  A=10_m^2  h1=0.05_W/(m^2*K)  h3=0.05_W/(m^2*K)  L1=3_cm  L2=5_cm  L3=3_cm  k1=0.1_W/(m*K)  k2=.5_W/(m*K)  k3=0.1_W/(m*K)
@ Expecting [ Tc=20. °C qr=8.59950 85995 1 W U=0.02457 00245 7 W/(m↑2·K) ]
'ROOT(ⒺConduction & Convection;[Tc;qr;U];[1_°C;1_W;1_W/(m^2*K)])'
```

### Black Body Radiation

F0λ(λ_m, T_K) is the black body emissive power Function which returns the fraction of total black-body emissive power at temperature `T_K` between wavelengths 0 and `λ_m`. It is the integral of the Planck distribution.

![Black Body Radiation](img/BlackBodyRadiation.bmp)

* To calculate `[λmax_nm;eb_W/m^2;f_1;eb12_W/m^2;q_W]` (Wavelength of maximal emission; Total emissive power; Fraction of emissive power between λ1 & λ2; Emissive power between λ1 & λ2; Heat transfer rate) from 4 known variables:
```rpl
T=1273,15_K  Tmax=1273,15_K  λ1=1000_nm  λ2=600_nm  A=1_cm^2
@ Failing [ λmax=2 276.05231 12 nm eb=148 984.27029 5 W/m↑2 f=3.60929 06376 4e-3 eb12=537.72753 1933 W/m↑2 q=14.89842 70295 W ]
@ C#9 NOT OK: MSOLVER: "Invalid function" due to the integration limits having units (see ISSUE #1307 & #1314), SOLVE computes eb with "Sign reversal", then SOLVE computes eb12 & q correctly
'ROOT(ⒺBlack Body Radiation;[λmax;eb;f;eb12;q];[1_nm;1_W/m^2;1;1_W/m^2;1_W])'
```

// The following integral finally works:
// T=1273,15_K  λ1=1000_nm  λ2=600_nm
// '→NUM(15/Ⓒπ^4*∫(→NUM(ubase(Ⓒh*Ⓒc/((λ1_nm)*Ⓒk*(T_K))));→NUM(ubase(Ⓒh*Ⓒc/((λ2_nm)*Ⓒk*(T_K))));X^3/expm1(X);X))'


## Magnetism

The 28 variables in the Magnetism section are:

* `α1`: Subtended internal left angle relative to the top ends of the solenoid
* `α2`: Subtended internal right angle relative to the top ends of the solenoid
* `θ1`: Subtended left angle relative to the top ends of the solenoid
* `θ2`: Subtended right angle relative to the ends of the wire
* `θ`: Angle between the line of the magnetic field and the speed of the moving charge
* `μr`: Relative permeability
* `B`: Magnetic field (dim.: mass/(time^2·current), in SI: tesla, T)
* `d`: Separation distance
* `Dpitch`: Pitch of the helicoidal motion (dim.: length)
* `Fba`: Force
* `fc`: Cyclotron frequency (dim.: time^-1, in SI: hertx, Hz)
* `I`: Current (dim.: charge/time, in SI: ampere, A)
* `Ia`: Current (dim.: charge/time, in SI: ampere, A)
* `Ib`: Current (dim.: charge/time, in SI: ampere, A)
* `L`: Length
* `m`: Mass
* `N`: Total number of turns
* `nl`: Number of turns per unit length (dim.: length^-1)
* `q`: Charge of the moving charge (dim.: charge, in SI: coulomb, C)
* `r`: Distance from center of wire
* `Rc`: Radius of the circular part of the motion
* `ri`: Inside radius of toroid
* `ro`: Outside radius of toroid
* `rw`: Radius of wire
* `uB`: Volumic density of magnetic energy (dim.: energy/volume, in SI: J/m^3)
* `v`: Speed of the moving charge
* `T`: Period (dim.: time)
* `VH`: Hall tension (dim.: energy/charge, in SI: volt, V)

#### Straight Wire Infinite

The magnetic field expression differs depending upon whether the point at `r` is inside or outside the wire of radius `rw` and the calculations are done accordingly. The expression for the magnetic field at the distance `r` is approximately valid if the distance is such that `r << L` and therefore also applies for a wire of finite length `L` providing that `r < L/10` (see the following example 2 compared to example 2 of "Straight Wire Finite"). Note that if an electric current passes through a straight wire, one must use the following right-hand rule te determine the direction of the `B` field: when the thumb is pointed in the direction of conventional current (from positive to negative), the curled fingers will then point in the direction of the magnetic field (see fig.).


![Straight Wire Infinite](img/StraightWireInfinite.bmp)

* **Example 1.** Inside the wire, to calculate `[B_T]` (Magnetic field) from 3 known variables:
```rpl
μr=1  rw=0.25_cm  r=0.2_cm  I=25_A
@ Expecting [ B=0.0016 T ]
'ROOT(ⒺStraight Wire Infinite;[B];[1_T])'
```

* **Example 2.** Outside the wire, to calculate `[B_T]` (Magnetic field) from 3 known variables:
```rpl
μr=1  rw=0.25_cm  r=5_cm  I=25_A
@ Expecting [ B=1.⁳⁻⁴ T ]
'ROOT(ⒺStraight Wire Infinite;[B];[1_T])'
```

The code below saves the reference value for comparison with the example 2 in ([B Field Finite Wire](#B Field Finite Wire)):
```rpl
@ Save the reference value for comparison below
B0=B
```

#### Straight Wire Finite

The expression for the magnetic field at the distance `r` depends on the subtended angles `θ1` and `θ2` relative to the ends of the wire of finite length `L`. The magnetic field expression differs depending upon whether the point at `r` is inside or outside the wire of radius `rw` and the calculations are done accordingly.

![B Field From Finite Wire](img/B Field From Finite Wire.bmp)

* **Example 1.** To calculate `[B_T]` (Magnetic field) from 6 known variables:
```rpl
μr=1_1  rw=0.25_cm  r=5_cm  I=25_A  θ1=30_°  θ2=150_°
@ Expecting [ 8.66025 40378 7⁳⁻⁵ T ]
'ROOT(ⒺStraight Wire Finite;[B];[1_T])'
```

* **Example 2.** When 'r << L' which means 'r < L/10', we can verify that the value of B for a infinite wire approximates the exact value calculated for a finite wire of length 'L'.
```rpl
L=3_m  μr=1  rw=0.25_cm  r=5_cm  I=25_A  θ1='atan(r/L/2)'  θ2='180_°-θ1'
if 'r < L/10' then
@ Expecting [ B=9.99965 27958 9⁳⁻⁵ T ]
'ROOT(ⒺStraight Wire Finite;[B];[1_T])'
end
```
Verify relative difference under condition `5_cm << 3_m` with the example 2 of [Straight Wire Infinite](#Straight Wire Infinite)
```rpl
B0 B %Ch
@ Expecting [ -3.47204 10629⁳⁻³ ]
@ % of relative difference
```

#### Force Between Wires

The force between wires is positive for an attractive force (for currents having the same sign) and negative otherwise, corresponding to a repulsive force.

![Force Between Wires](img/ForceBetweenWires.bmp)

* To calculate `[Fba_N]` (Magnetic force) from 4 known variables:
```rpl
Ia=10_A  Ib=20_A  μr=1  L=50_cm  d=1_cm
@ Expecting [ Fba=2.00000 00000 1⁳⁻³ N ]
'ROOT(ⒺForce Between Wires;[Fba];[1_N])'
```

#### B Field In Infinite Solenoid

The expression for the magnetic field in the center is approximately valid if the radius of the solenoid < `L` and therefore also applies inside a solenoid of finite length `L`. The right-hand rule applies also here: when the fingers curl around the solenoid in the sense of the current, the thumb points in the direction of the magnetic field (see fig.).

![B Field In Infinite Solenoid](img/BFieldInInfiniteSolenoid.bmp)

* To calculate `[B_T]` (Magnetic field) from 3 known variables:
```rpl
μr=10  nl=5000_m^-1  I=1.25_A
@ Expecting [ B=0.07853 98163 4 T ]
'ROOT(ⒺB Field In Infinite Solenoid;[B];[1_T])'
```
The code below saves the reference value for comparison with the example 2 in ([B Field Finite Solenoid](#B Field Finite Solenoid)):
```rpl
@ Save the reference value for comparison below
B0=B
```

#### B Field In Finite Solenoid

The expression for the magnetic field in the center depends on the subtended internal angles `α1` and `α2` relative to the top ends of the solenoid of finite length `L`.

![B Field In Finite Solenoid](img/B Field In Finite Solenoid.bmp)

* **Example 1.** Inside the wire, to calculate `[B_T]` (Magnetic field) from 5 known variables:
```rpl
μr=10  nl=5_mm^-1  I=1.25_A  α1=150_°  α2=30_°
@ Expecting [ B=6.80174 76159⁳⁻² T ]
'ROOT(ⒺB Field In Finite Solenoid;[B];[1_T])'
```

* **Example 2.** When `r << L` which means `r < L/10`, we can verify that the value of `B` for a infinite solenoid approximates the exact value calculated for a finite solenoid of length `L`.
   ```rpl
L=3_m  μr=10  r=10_cm  nl=5000_m^-1  I=1.25_A  α2='atan(r/L/2)'  α1='180_°-α2'
if 'r < L/10' then
@ Expecting [ B=7.85289 10304 2⁳⁻² T ]
'ROOT(ⒺB Field In Finite Solenoid;[B];[1_T])'
end
```
Verify relative difference under condition 10_cm << 3_m with the example of ([B Field In Infinite Solenoid](#B Field In Infinite Solenoid))
```rpl
B0 B %Ch
@ Expecting [ -1.38859 9604⁳⁻² ]
@ % of relative difference
```

#### B Field In Toroid

The magnetic field `B` is calculated in the center of the torroid. The right-hand rule applies also here: when the fingers curl around the outer circle of the torroid following the sense of the current, the thumb points in the direction of the central magnetic field (see fig.).

![B Field In Toroid](img/BFieldInToroid.bmp)

* To calculate `[B_T]` (Magnetic field) from 5 known variables:
```rpl
μr=10  N=50  ri=5_cm  ro=7_cm  I=10_A
@ Expecting [ B=0.01666 66666 67 T ]
'ROOT(ⒺB Field In Toroid;[B];[1_T])'
```

#### Hall Effect

When a conductor carrying a current (to the right) is suddenly plunged into a perpendicular magnetic field (towards the bottom), there is a deviation (towards the top) of the free electrons which unbalances the distribution of electric charges. This transfer of charges from top to bottom gives rise to an electric force which in return balances the magnetic force. And it is precisely the appearance of this new electric field which is revealed by the Hall voltage `VH` measured between the top and the bottom of the conductor (small multimeter on the right).

![Hall Effect](img/Hall Effect VH.bmp)
<<<<<<< HEAD

* To calculate `[VH_V]` (Hall tension) from 5 known variables:
```rpl
n=5e28_(1/m^3)  B=0.641_T  q=1.60217 6634e-19_C  L=2_mm  I=10_A
@ Expecting [ VH=4.00080 73167 3⁳⁻⁷ V ]
@ To be verified since an error in the equation has to be corrected in equation.cc
'ROOT(ⒺHall Effect;[VH];[1_V])'
```

=======

* To calculate `[VH_V]` (Hall tension) from 5 known variables:
```rpl
n=5e28_(1/m^3)  B=0.641_T  q=1.60217 6634e-19_C  L=2_mm  I=10_A
@ Expecting [ VH=4.00080 73167 3⁳⁻⁷ V ]
@ To be verified since an error in the equation has to be corrected in equation.cc
'ROOT(ⒺHall Effect;[VH];[1_V])'
```

>>>>>>> f8f70a25
#### Cyclotron Motion

Under the perpendicular magnetic field, the moving charge has a circular trajectory and turns at the cyclotron frequency with the rotation period `T`.

![Cyclotron Motion](img/Cyclotron_BW.bmp)

* To calculate `[Rc_m;fc_Hz;T_s]` (Radius of the circular path; Cyclotron frequency; Period) from 4 known variables:
```rpl
m=1.67262 19259 5e-27_kg  B=0.8_T  q=1.60217 6634e-19_C  v=4.6e7_m/s
@ Expecting [ Rc=0.60028 18834 15 m fc=12 196 149.1501 Hz T=8.19930 93696 5⁳⁻⁸ s ]
'ROOT(ⒺCyclotron Motion;[Rc;fc;T];[1_m;1_Hz;1_s])'
```

#### Helicoidal Motion

Under the magnetic field lines (at angle `θ` with the speed vector), the moving charge has an helicoidal trajectory of pitch `Dpitch`, radius `Rc` and period `T`.

![Helicoidal Motion](img/Helicoidal Motion BW.bmp)

* To calculate `[Rc_m;T_s;Dpitch_m]` (Radius of the circular path; Period, pitch of the helicoidal motion) from 4 known variables:
```rpl
m=1.67262 19259 5e-27_kg  B=0.8_T  q=1.60217 6634e-19_C  v=4.6e7_m/s  θ=30_°
@ Expecting [ Rc=0.30014 09417 08 m T=8.19930 93696 5⁳⁻⁸ s Dpitch=3.26637 26955 m ]
'ROOT(ⒺHelicoidal Motion;[Rc;T;Dpitch];[1_m;1_s;1_m])'
```

#### Volumic Density Magnetic Energy

* To calculate `[uB_(J/m^3)]` (Volumic density of magnetic energy) from 2 known variables:
```rpl
μr=3.0  B=0.8_T
@ Expecting [ uB=84 882.63631 54 J/m↑3 ]
'ROOT(ⒺVolumic Density Magnetic Energy;[uB];[1_(J/m^3)])'
```


## Motion

The 38 variables in the Motion section are:

* `α`: Angular acceleration (dim.: angle/time^2, in SI: r/s^2)
* `ω`: Angular velocity ([Circular Motion](#Circular Motion)), or Angular velocity at `t` ([Angular Motion](#Angular Motion)) (dim.: angle/time, in SI: r/s)
* `ω0`: Initial angular velocity (dim.: angle/time, in SI: r/s)
* `ρ`: Fluid density (dim.: mass/volume, in SI: kg/m^3)
* `θ`: Angular position at `t` (dim.: angle)
* `θ0`: Initial angular position ([Angular Motion](#Angular Motion)), or Initial vertical angle ([Projectile Motion](#Projectile Motion))
* `φ`: Latitude (dim.: angle)
* `a`: Acceleration
* `Ah`: Projected horizontal area
* `ar`: Centripetal acceleration at `r`
* `Cd`: Drag coefficient
* `fr`: Fraction of the terminal velocity `vt`
* `gloc`: local gravitational acceleration of a planet or star (dim.: length/time^2)
* `gearth`: local gravitational acceleration on Earth (dim.: length/time^2)
* `h`: altitude (dim.: length)
* `hmax`: maximum height of the projectile Motion
* `m`: Mass
* `Mp`: Planet or star mass
* `N`: Rotational speed (dim.: time^-1, in SI: hertz, Hz)
* `R`: Horizontal range ([Projectile Motion](#Projectile Motion)), or Planet or Star radius ([Object in Free Fall](#Object in Free Fall)) & ([Escape and Orbital Velocities](#Escape and Orbital Velocities))
* `r`: Radius
* `rc`: Radius of circular motion
* `t`: Time
* `tf`: Time of flight of a projectile
* `tfr`: time required to reach the fraction `fr` of the terminal velocity
* `v`: Velocity at `t` ([linear Motion](#linear Motion)), or Tangential velocity at `r` [Circular Motion¸](#Circular Motion)), or Falling velocity at time `t` [Terminal Velocity](#Terminal Velocity)) & ([Buoyancy & Terminal Velocity](#Buoyancy & Terminal Velocity))
* `v0`: Initial velocity
* `ve`: Escape velocity in a gravitational field
* `vcx`: Horizontal (component x) of velocity at `t`
* `vcy`: Vertical (component y) of velocity at `t`
* `vo`: Orbital velocity in a gravitational field
* `Vol`: Volume of the moving object
* `vt`: Terminal velocity reached in a vertical fall
* `x`: Horizontal position at `t`
* `x0`: Initial horizontal position
* `xfr`: Displacement during `tfr`
* `y`: Vertical position at `t`
* `y0`: Initial vertical position

#### Linear Motion

* To calculate `[a_m/s^2;v_m/s]` (Acceleration; Velocity at time `t`) from 4 known variables:
```rpl
x0=0_m  x=100_m  t=10_s  v0=1_m/s
@ Expecting [ a=1.8 m/s↑2 v=19. m/s ]
'ROOT(ⒺLinear Motion;[a;v];[1_m/s^2;1_m/s])'
```

#### Object In Free Fall

By definition, an object in free fall only experiences local gravitational acceleration `gloc`. This depends on the mass of the star or planet and the distance `r` center to center (where we assume that the position is greater than the radius of the mass). For the Earth, we can calculate an approximate value `gearth` of the acceleration of gravity as a function of latitude `φ` and for an altitude `h` low compared to the Earth's radius (typically: a few thousand meters, valid in commercial aviation).

* To calculate `[t_s;v_ft/s;r_m;gearth_m/s^2]` (Time; Velocity at time `t`; Radius; Acceleration of gravity at latitude `φ` & altitude `h`) from 7 known variables:
```rpl
y0=1000_ft  y=0_ft  v0=0_ft/s  gloc=9.80665_m/s↑2  φ=45_°  h=1000_m  Mp=5.9722e24_kg
@ Expecting [ t=7.88428 18533 5 s v=-253.66926 7182 ft/s r=6 374 488.95425 m gearth=9.80321 00310 8 m/s↑2 ]
'ROOT(ⒺObject In Free Fall;[t;v;r;gearth];[1_s;1_ft/s;1_m;1_m/s^2])'
```

#### Projectile Motion

During the time of flight `tf`, the motion of a projectile follows a symetric parabole of horizontal range `R` and of maximum height `hmax`.

![Projectile Motion](img/Projectile_BW.bmp)

* To calculate `[R_ft;vcx_ft/s;vcy_ft/s;x_ft;y_ft;hmax_ft;tf_s]` (Range, Components `x` & `y` of velocity at time `t`; Positions `x` & `y` at time `t`; Maximum height; Time of flight) from 5 known variables:
```rpl
x0=0_ft  y0=0_ft  θ0=45_°  v0=200_ft/s  t=10_s
@ Expecting [ R=1 243.23800 686 ft vcx=141.42135 6237 ft/s vcy=-180.31912 9327 ft/s x=1 414.21356 237 ft y=-194.48886 5448 ft hmax=310.80950 1716 ft tf=8.79102 02528 1 s ]
'ROOT(ⒺProjectile Motion;[R;vcx;vcy;x;y;hmax;tf];[1_ft;1_ft/s;1_ft/s;1_ft;1_ft;1_ft;1_s])'
```

#### Angular Motion

* To calculate `[ω_r/min;Θ_°]` (Angular velocity at time `t`; Angular position at time `t`) from 4 known variables:
```rpl
θ0=0_°  ω0=0_r/min  α=1.5_r/min^2  t=30_s
@ Expecting [ ω=0.75 r/min θ=10.74295 86587 ° ]
'ROOT(ⒺAngular Motion;[ω;θ];[1_r/min;1_°])'
```

#### Uniform Circular Motion

* To calculate `[ω_r/min;ar_ft/s^2;N_rpm]` (Angular velocity; Centripetal acceleration at `r`; Rotational speed) from 2 known variables:
```rpl
rc=25_in  v=2500_ft/s
@ Expecting [ ω=72 000. r/min ar=3 000 000. ft/s↑2 N=11 459.15590 26 rpm ]
'ROOT(ⒺUniform Circular Motion;[ω;ar;N];[1_r/min;1_ft/s^2;1_rpm])'
```

#### Terminal Velocity

Terminal velocity is the maximum speed attainable by an object as it falls through a fluid like air for instance. It is reached when the sum of the increasing drag force is equal to the downward force of gravity acting on the object (neglecting buoyancy), leading to a zero net force at the resulting terminal velocity.

* **Example 1**. For a falling big mass, to calculate `[vt_ft/s;v_ft/s;tfr_s;xfr_ft]` (Terminal velocity; Velocity at time `t`; Time required to reach the fraction `fr` of `vt`; Displacement during `tfr`) from 6 known variables:
```rpl
Cd=0.15  ρ=0.025_lb/ft^3  Ah=100000_in^2  m=1250_lb  t=5_s  fr=0.95
@ Expecting [ vt=175.74722 3631 ft/s v=127.18655 2185 ft/s tfr=0.21337 88142 9 s xfr=1 ft ]
@ Failing [ vt=175.74722 3631 ft/s v=127.18655 2185 ft/s tfr=10.00590 25332 s  xfr=1 117.39339 246 ft ]
@ C#10 MSOLVER: works fine for vt, v & tfr  (see second ROOT call below), BUT NOT for xfr as a result of an integral that can be computed
@ algebraically: '(175.74722 3631_ft/s)*∫(0;10.00590 25332;TANH(t*Ⓒg/(175.74722 3631_ft/s)*(1_s));t)*(1_s)'=1 117.39339 246 ft=xfr
'ROOT(ⒺTerminal Velocity;[vt;v;tfr;xfr];[1_ft/s;1_ft/s;1_s;1_ft])'
'ROOT(ⒺTerminal Velocity;[vt;v;tfr];[1_ft/s;1_ft/s;1_s])'
```

* **Example 2**. For a human skydiving head first, to calculate `[vt_m/s;v_m/s;tfr_s;xfr_m]` (Terminal velocity; Velocity at time `t`; Time required to reach the fraction `fr` of `vt`; Displacement during `tfr`) from 6 known variables:
```rpl
Cd=0.7  ρ=1.29_kg/m^3  Ah=0.18_m^2  m=75_kg  t=5_s  fr=0.95
@ Expecting [ vt=95.13182 74789 m/s v=45.10777 55851 m/s tfr=10.00590 25332 s xfr=1 ft ]
@ Failing [ vt=95.13182 74789 m/s  v=45.10777 55851 m/s  tfr=17.76964 17471 s  xfr=1 074.15231 681 m ]
@ C#10 MSOLVER: works fine for vt, v & tfr  (see second ROOT call below), BUT NOT for xfr as a result of an integral that can be computed
@ algebraically: '(95.13182 74789_m/s)*∫(0;17.76964 17471;TANH(t*Ⓒg/(95.13182 74789_m/s)*(1_s));t)*(1_s)'=1 074.15231 681 m=xfr
'ROOT(ⒺTerminal Velocity;[vt;v;tfr;xfr];[1_m/s;1_m/s;1_s;1_m])'
'ROOT(ⒺTerminal Velocity;[vt;v;tfr];[1_m/s;1_m/s;1_s])'
```

#### Buoyancy & Terminal Velocity

Terminal velocity is the maximum speed attainable by an object as it falls through a fluid like air for instance. It is reached when the sum of the increasing drag force plus the buoyancy is equal to the downward force of gravity acting on the object, leading to a zero net force at the resulting terminal velocity. If the terminal velocity is found to be negative, the motion is upward because buoyancy dominates gravity (see example 2).

* **Example 1**. For a golf ball falling in water, to calculate `[vt_m/s;v_m/s;tfr_s;xfr_m]` (Terminal velocity; Velocity at time `t`; Time required to reach the fraction `fr` of `vt`; Displacement during `tfr`) from 8 known variables:
```rpl
//input data: Cd=0.5  ρ=1.0775_(g/cm^3)  ρf=1000_(kg/m^3)  d=4.282_cm  Ah='Ⓒπ*((d_cm)/2)^2'  Vol='4/3*Ⓒπ*((d_cm)/2)^3'  t=3e-2_s  fr=0.95
Cd=0.5  ρ=1077,5_(kg/m^3)  ρf=1000_(kg/m^3)  d=4.282_cm  Ah=14.40068 68745_cm↑2  Vol=41.10916 07978_cm↑3  t=3e-2_s  fr=0.95
@ Failing [ vt=0.29459 06011 51 m/s  v=0.22419 40616 41 m/s  tfr=5.50264 78343 1e-2 s  xfr=0.01030 03495 63 m ]
@ C#10 MSOLVER: works fine for vt, v & tfr  (see second ROOT call below), BUT NOT for xfr as a result of an integral that can be computed
@ algebraically: '(0.29459 06011 51 m/s)*∫(0;5.50264 78343 1e-2;TANH(t*Ⓒg/ABS(0.29459 06011 51 m/s)*(1_s));t)*(1_s)'=0.01030 03495 63 m=xfr
'ROOT(ⒺBuoyancy & Terminal Velocity;[vt;v;tfr;xfr];[1_m/s;1_m/s;1_s;1_m])'
'ROOT(ⒺBuoyancy & Terminal Velocity;[vt;v;tfr];[1_m/s;1_m/s;1_s])'
```

* **Example 2**. For a CO2 bubble in a glass of champagne, to calculate `[vt_m/s;v_m/s;tfr_s;xfr_m]` (Terminal velocity; Velocity at time `t`; Time required to reach the fraction `fr` of `vt`; Displacement during `tfr`) from 8 known variables:
```rpl
//input data: Cd=0.01  ρ=1.98_(kg/m^3)  ρf=998_(kg/m^3)  d=0.1_cm  Ah='Ⓒπ*((d_cm)/2)^2'  Vol='4/3*Ⓒπ*((d_cm)/2)^3'  t=0.1_s  fr=0.95
Cd=0.01  ρ=1.98_(kg/m^3)  ρf=998_(kg/m^3)  d=0.1_cm  Ah=7.85398 16339 7e-3_cm↑2  Vol=5.23598 77559 8e-4_cm↑3  t=0.1_s  fr=0.95
@ Failing [ vt=-1.14234 81034 5 m/s  v=-0.79446 37698 69 m/s  tfr=0.21337 88142 91 s  xfr=-0.15488 56277 53 m ]
@ C#10 MSOLVER: works fine for vt, v & tfr  (see second ROOT call below), BUT NOT for xfr as a result of an integral that can be computed
@ algebraically: '(-1.14234 81034 5_m/s)*∫(0;0.21337 88142 91;TANH(t*Ⓒg/ABS(-1.14234 81034 5_m/s)*(1_s));t)*(1_s)'=-0.15488 56277 53 m=xfr < 0
'ROOT(ⒺBuoyancy & Terminal Velocity;[vt;v;tfr;xfr];[1_m/s;1_m/s;1_s;1_m])'
'ROOT(ⒺBuoyancy & Terminal Velocity;[vt;v;tfr];[1_m/s;1_m/s;1_s])'
```

#### Escape and Orbital Velocities

The escape velocity is the speed required to completely free oneself from the gravitational field of a star, planet, etc. It is defined as the initial speed allowing you to move away to infinity. The orbital velocity is the speed nneded to maintain a stable circular orbit in a gravitational field.

* To calculate `[ve_m/s;vo_m/s]` (Escape velocity, orbital velocity) from 2 known variables:
    "Escape & Orbital Velocity",  "{ "
```rpl
Mp=1.5E23_lb  R=5000_mi
@ Expecting [ ve=3 485.10855 649 ft/s vo=2 464.34389 346 ft/s ]
'ROOT(ⒺEscape & Orbital Velocity;[ve;vo];[1_ft/s;1_ft/s])'
```


## Optics

The 40 variables in the Optics section are:

* `Δα`: Phase difference between top and bottom rays of light from a single slit (dim.: angle, in SI: r)
* `Δφ`: Phase difference between two rays of light seperated by an angle θ (dim.: angle, in SI: r)
* `Δyint`: Distance between bright fringes on the interference screen
* `Δydiff`: Width of the central maximum of diffraction
* `λ`: Light wavelength
* `θ`: Angle between initial light polarisation direction and polarizer transmission axis ([Malus Law](#Malus Law)), or Angle subtended by two points separated by y on the screen and the middle of one slit ([2 Slits Young Interference](#2 Slits Young Interference)), or two slits ([One Slit Diffraction](#One Slit Diffraction))
* `θ0`: Acceptance angle to enter an optical fiber in the outer medium of refraction index `n0f`
* `θ1`: Angle of incidence in the medium of refraction index n1
* `θ2`: Angle of refraction in the medium of refraction index n2
* `θB`: Brewster angle
* `θc`: Critical angle
* `θr`: Rayleigh's criterion limiting
* `a`: Width of a diffraction slit
* `d`: Distance between two interference slits
* `E0`: Incident light electrtc field
* `f`: Focal length
* `fx0`: Frequency of the incident X-ray (dim.: time^-1, in SI: hertz, HZ)
* `fx`: Frequency of the transmitted X-ray (dim.: time^-1, in SI: hertz, HZ)
* `I`: Transmitted irradiance or polarized light radiance flux (dim.: power/area, in SI: W/m^2)
* `I0`: Incident irradiance or polarized light radiance flux (dim.: power/area, in SI: W/m^2)
* `Ix`: Transmitted irradiance or polarized X rays radiance flux (dim.: power/area, in SI: W/m^2)
* `Ix0`: Incident irradiance or polarized X rayx radiance flux (dim.: power/area, in SI: W/m^2)
* `m`: Magnification
* `n`: Index of refraction
* `n1`: Index of refraction of medium 1
* `n2`: Index of refraction of medium 2
* `nf0`: Index of refraction of the outer medium at the entry of an optic fiber
* `nf1`: Index of refraction of the core medum of an optic fiber
* `nf2`: Index of refraction of the cladding medium of an optic fiber
* `r`: Radius of curvature
* `r1`: Radius of curvature
* `r2`: Radius of curvature
* `u`: Distance to object
* `v`: Distance to image
* `v1`: Speed of light in medium of refraction index n1
* `v2`: Speed of light in medium of refraction index n2
* `vn`: Speed of light in medium of refraction index n
* `L`: distance to the observation screen or to the light detector
* `NA`: Numerical aperture of the optic fiber
* `y`: distance between two image points on the observation screen (perpendicular to the optical axis) or distance between two point source

For reflection and refraction problems, the focal length and radius of curvature are positive in the direction of the outgoing light (reflected or refracted). The object distance is positive in front of the surface. The image distance is positive in the direction of the outgoing light (reflected or refracted). The magnification is positive for an upright image.

#### Refraction Law

![Refraction Law](img/RefractionLaw.bmp)

* To calculate `[θ2_°;v1_m/s;v2_m/s]` (Refraction angle; Speed of light in media of refraction index `n1` & `n2`) from 3 known variables:
```rpl
n1=1  n2=1.333  θ1=45_°
@ Expecting [ θ2=32.03672 30399 ° v1=299 792 457.998 m/s v2=224 900 568.642 m/s ]
'ROOT(ⒺRefraction Law;[θ2;v1;v2];[1_°;1_m/s;1_m/s])'
```

#### Critical Angle

![Critical Angle](img/CriticalAngle.bmp)

* To calculate `[θc_°;v1_m/s;v2_m/s]` (Critical angle; Speed of light in media of refraction index `n1` & `n2`) from 2 known variables:
```rpl
n1=1  n2=1.5
@ Expecting [ θc=41.81031 48958 ° v1=299 792 457.998 m/s v2=199 861 638.66 m/s ]
'ROOT(ⒺCritical Angle;[θc;v1;v2];[1_°;1_m/s;1_m/s])'
```

#### Fiber Optic

![Fiber Optic](img/Fiber Optic BW.bmp)

* To calculate `[vf0_m/s;vf1_m/s;vf2_m/s;NA;θ0_°]` (Speed of light in media of refraction index `n1f` & `n2f`; Numerical aperture; Acceptance angle) from 3 known variables:
```rpl
nf0=1.2  nf1=1.5  nf2=1.45
@ Expecting [ vf0=249 827 048.333 m/s vf1=199 861 638.66 m/s vf2=206 753 419.294 m/s NA=0.32004 77394 95 θ0=18.66581 19909 ° ]
'ROOT(ⒺFiber Optic;[vf0;vf1;vf2;NA;θ0];[1_m/s;1_m/s;1_m/s;1;1_°])'

#### Brewster’s Law

The Brewster angle is the angle of incidence at which the reflected wave is completely polarized.

![Brewster’s Law](img/Brewster’sLaw.bmp)

* To calculate `[θB_°;θ2_°;v1_m/s;v2_m/s]` (Brewster input angle; Refraction angle; Speed of light in media of refraction index `n1` & `n2`) from 2 known variables:
```rpl
n1=1  n2=1.5
@ Faiing [ v1=299 792 458 m/s v2=199 861 638.667 m/s θB=56.30993 2474 ° θB=33.69006 7526 ° ]
@ C#11 NOT OK MSOLVER: "Inconsistent units". SOLVE computation of θ2 alone fails.
'ROOT(ⒺBrewster’s Law;[v1;v2;θB;θ2];[1_m/s;1_m/s;1_°;1_°])'
```

#### Spherical Reflection

![Spherical Reflection](img/SphericalReflection.bmp)

* To calculate `[m;f_cm]` (Magnification; Focal distance) from 3 known variables:
```rpl
u=10_cm  v=300_cm  r=19.35_cm
@ Expecting [ m=-30. f=9.67741 93548 4 cm ]
'ROOT(ⒺSpherical Reflection;[m;f];[1;1_cm])'
```

#### Spherical Refraction

![Spherical Refraction](img/SphericalRefraction.bmp)

* To calculate `[n2;v1_m/s;v2_m/s]` (Refraction index in medium 2, speed of light in media of refraction index `n1`, `n2`) from 4 known variables:
```rpl
u=8_cm  v=12_cm  r=2_cm  n1=1
@ Expecting [ n2=1.5 v1=299 792 457.998 m/s v2=199 861 638.66 m/s ]
'ROOT(ⒺSpherical Refraction;[n2;v1;v2];[1;1_m/s;1_m/s])'
```

#### Thin Lens

![Thin Lens](img/ThinLens.bmp)

* To calculate `[f_cm;v_cm;m;vn_m/s]` (Focal distance, distance to image, magnification, speed of light in media of refraction index `n`) from 4 known variables:
```rpl
r1=5_cm  r2=20_cm  n=1.5  u=50_cm
@ Expecting [ f=13.33333 33333 cm v=18.18181 81818 cm m=-0.36363 63636 36 vn=199 861 638.66 m/s ]
'ROOT(ⒺThin Lens;[f;v;m;vn];[1_cm;1_cm;1;1_m/s])'
```

#### Rayleigh’s Criterion

![Rayleigh’s Criterion](img/Rayleigh's Criterion_BW.bmp)

* To calculate `[θr_°;y_m]` (Rayleigh’s criterion angle; Distance between two point source) from 3 known variables:
```rpl
λ=550_nm  d=9_mm  L=18.7_km
@ Expecting [ θr=0.00427 05628 26 ° y=1.39381 16503 9 m ]
'ROOT(ⒺRayleigh’s Criterion;[θr;y];[1_°;1_m])'
```

#### Malus Law

If lineraly polarized light is incident on a perfect linear polarizer the transmitted light is the component at angle `θ` between the light polarisation direction and the polarizer transmission axis. The Malus law is given in terms of light irradiances. A relavistic version of the laws applies for X rays and more energetic electromagnetic radiations (with loss up to 10% in irradiance). The decrease in frequency (`fx < fx0`) and therefore in energy (`h·fx`) of a transmitted photon is due to the movement of the interacting electron of the polarizer (Compton scattering).

![Malus Law](img/Malus Law BW.bmp)

* To calculate `[I_(W/m^2);Ix_(W/m^2),E0_V/m]` (Polarized light radiance flux; Polarized radiance flux of emitted Xrays; Electric field) from 5 known variables:
```rpl
θ=30_°  I0=10_(W/m^2)  fx0=3e17_Hz  fx=2.7e17_Hz  I0x=0.1_(W/m^2)
@ Failing [ I=7.5 W/m↑2  Ix=0.06751 63889 34 W/m↑2   E0=86.80210 98203 V/m ]
@ c#12 NOT OK MSOLVER: "Inconsistent units". And if I try to calculate with the expression 'I0x_(W/m^2)*((fx_Hz)/(fx0_Hz))*(1+Ⓒλc/Ⓒc*((fx0_Hz)-(fx_Hz)))*(COS(θ_°))^2' I get "Internal error, please report".
'ROOT(ⒺMalus Law;[I;Ix;E0];[1_(W/m^2);1_(W/m^2);1_V/m])'
```

#### 2 Slits Young Interference

* To calculate `[Δφ_r;I_(W/m^2);y_m;Δyint_m]` (Phase difference between two rays of light seperated by an angle θ; Irradiance of emitted light; Distance between two image points on the observation screen, Distance between bright fringes) from 5 known variables:
```rpl
L=2_m  d=800._μm  λ=600_nm  θ='ASIN(0.6*(λ_nm)/(d_μm))'  Imax=10_(W/m^2)
@ Expecting [ Δφ=3.76991 11843 1 r I=6.54508 49718 7 W/m↑2 y=9.00000 09112 5⁳⁻⁴ m Δyint=1.5⁳⁻³ m ]
'ROOT(Ⓔ2 Slits Young Interference;[Δφ;I;y;Δyint];[1_r;1_(W/m^2);1_m;1_m])'
```

#### One Slit Diffraction

* To calculate `[Δα_r;I_(W/m^2);y_m;Δydiff_m]` (Phase difference between top and bottom rays of light; Irradiance of emitted light; Distance between two image points on the observation screen; Width of the central maximum) from 5 known variables:
```rpl
L=3_m  a=1000._μm  λ=600_nm  θ='ASIN(0.3*(λ_nm)/(a_μm))'  Imax=10_(W/m^2)
@ Expecting [ Δα=1.88495 55921 5 r I=7.36839 72932 2 W/m↑2 y=5.40000 00874 8⁳⁻⁴ m Δydiff=3.6⁳⁻³ m ]
'ROOT(ⒺOne Slit Diffraction;[Δα;I;y;Δydiff];[1_r;1_(W/m^2);1_m;1_m])'
```


## Oscillations

The 25 variables in the Oscillations section are:

* `ω`: Angular frequency (dim.: angle/time, in SI: r!s)
* `ω0`: Natural angular frequency (dim.: angle#time, in SI: r!s)
* `ωu`: Underdamped angular frequency (dim.: angle/time, in SI: r!s)
* `γ`: Reduced damping coefficient (dim.: angle/time, in SI: r/s)
* `φ`: Phase angle
* `θ`: Cone angle
* `a`: Acceleration at `t`
* `E`: Total energy (kinetic plus potential)
* `f`: Frequency (dim.: time^-1; in SI: hertz, Hz)
* `G`: Shear modulus of elasticity (dim.: pressure, in SI: pascal, Pa)
* `h`: Cone height
* `I`: Moment of inertia (dim.: mass·area, in SI: kg·m^2)
* `J`: Polar moment of inertia (dim.: length^4; in SI: m^4)
* `k`: Spring constant (dim.: force/length, in SI: N/m)
* `L`: Length of pendulum
* `m`: Mass
* `Q`: Quality factor
* `t`: Time
* `T`: Period, Period dor small amplitude (Simple Pendulum)
* `Treal`: Real period for large amplitude (Simple Pendulum)
* `v`: Velocity at `t`
* `x`: Displacement at `t`
* `xm`: Displacement amplitude
* `xh`: Displacement amplitude of harmonic motion
* `xp`: Resulting displacement amplitude of driven & damped oscillations

#### Mass-Spring System

![Mass-Spring System](img/Mass-SpringSystem.bmp)

* To calculate `[ω_(r/s);T_s;f_Hz]` (Angular frequency; Oscillation period; Frequency) from 2 known variables:
```rpl
k=20_N/m  m=5_kg
@ Expecting [ ω=2. r/s T=3.14159 26535 9 s f=0.31830 98861 84 Hz ]
'ROOT(ⒺMass‐Spring System;[ω;T;f];[1_(r/s);1_s;1_Hz])'
```

#### Simple Pendulum

![Simple Pendulum](img/SimplePendulum.bmp)

* To calculate `[ω_(r/s);Treal_s;T_s;f_Hz]` (Angular frequency; Real period for large amplitude; Period for small amplitude; Frequency) from 2 known variables:
```rpl
L=15_cm  θmax=80_°
@ Failing [ ω=8.08564 57173 6 r/s  Treal=0.88361 42622 96 s   T=0.77707 89775 87 s  f=1.28687 04840 1 Hz ]
@ c#13 NOT OK MSOLVER & SOLVE: INFINITE LOOP & "Invalid function". However Treal can be calculated alone with θmax or (θmax_°) by the following
@ sum: Treal='2*Ⓒπ*√((L_cm)/Ⓒg)*(Σ(x;0;5;((2·x)!÷((2↑x)·x!)²)²·sin((θmax_°)÷2)↑(2·x)))'
'ROOT(ⒺSimple Pendulum;[ω;Treal;T;f];[1_(r/s);1_s;1_s;1_Hz])'
```
```rpl
@ Without Treal, MSOLVER works fine for the remaining 3 unknowns:
L=15_cm  θmax=80_°
@ Expecting [ ω=8.08564 57173 6 r/s T=0.77707 89775 87 s f=1.28687 04840 1 Hz ]
'ROOT(ⒺSimple Pendulum;[ω;T;f];[1_(r/s);1_s;1_Hz])'
```

#### Conical Pendulum

![Conical Pendulum](img/ConicalPendulum.bmp)

* To calculate `[θ_°;ω_r/s;T_s;f_Hz]` (Cone angle; Angular frequency; Oscillation period; Frequency) from 2 known variables:
```rpl
L=25_cm  h=20_cm
@ Expecting [ θ=36.86989 76458 ° ω=7.00237 45972 3 r/s T=0.89729 35137 83 s f=1.11446 25305 3 Hz ]
'ROOT(ⒺConical Pendulum;[θ;ω;T;f];[1_°;1_r/s;1_s;1_Hz])'
```

#### Torsional Pendulum

![Torsional Pendulum](img/TorsionalPendulum.bmp)

* To calculate `[ω_r/s;T_s;f_Hz]` (Angular frequency; Oscillation period; Frequency) from 4 known variables:
```rpl
G=1000_kPa  J=17_mm^4  L=26_cm  I=50_kg*m^2
@ Expecting [ ω=1.14354 37497 9⁳⁻³ r/s T=5 494.48616 051 s f=1.82000 64042 2⁳⁻⁴ Hz ]
'ROOT(ⒺTorsional Pendulum;[ω;T;f];[1_r/s;1_s;1_Hz])'
```

#### Simple Harmonic

* To calculate `[x_cm;v_cm/s;a_m/s^2;m_kg;E_J]` (Displacement; Velocity & Acceleration at `t`; Mass; Total energy) from 5 known variables:
```rpl
xm=10_cm  ω0=15_r/s  φ=25_°  t=25_μs  k=10_N/m
@ Failing [ x=9.06149 24146 7 cm  v=-63.44371 46156 cm/s  a=-2 038.83579 33 cm/s↑2  m=4.44444 44444 4⁳⁻² kg  E=1.125 J ]
@ C#14 NOT OK MSOLVER: "No solution?" Solve shows on sreen an error of sign in the acceleration eqn see ISSUE #1353
'ROOT(ⒺSimple Harmonic;[x;v;a;m;E];[1_cm;1_cm/s;1_m/s^2;1_kg;1_J])'
```

#### Underdamped Oscillations

We are considering here a damped mass-spring oscillator having the natural angular frequency `ω0`. The corresponding differential equation : `−k*x − b*dx/dt = m*d^2x/dt^2` describes the underdamped oscillations.

* To calculate `[m_kg;γ_(r/s);ωu_(r/s);x_cm;v_cm/s;a_m/s^2;E_J;Q]` (Mass; Reduced damping coefficient; Underdamped angular frequency; Displacement; Velocity & Acceleration at `t`; Mass; Total energy at `t`; Quality factor) from 6 known variables:
```rpl
xm=10_cm  ω0=15_r/s  φ=25_°  t=25_μs  k=10_N/m  b=0.2_(kg/s)
@ Failing [ m=4.44444 44444 4⁳⁻² kg  γ=0.2 r/s  ωu=14.99966 6663 r/s  x=9.06146 97962 2 cm  v=-64.34829 19812 cm/s  a=-2 026.14705 038_cm/s↑2  E=0.24809 02514 79 J  Q=75.  ]
@ C#15 NOT OK MSOLVER: "No solution?". SOLVE for m alone doesn't work, however algebraic expressions work and can be computed. NOTE it's not
@ possible to solve for m alone in the simple eqn (see COMMENT of ISSUE #1323): 'ROOT((ω0_(r/s))=(1_r)*√((k_(N/m))/(m_kg));[m];[1_kg])'
'ROOT(ⒺUnderdamped Oscillations;[m;γ;ωu;x;v;a;E;Q];[1_kg;1_(r/s);1_(r/s);1_cm;1_cm/s;1_m/s^2;1_J;1])'
```
ω0=15_r/s  k=10_N/m
'ROOT((ω0_(r/s))=(1_r)*√((k_(N/m))/(m_kg));[m];[1_kg])'
The code below saves the reference value for comparison with the example in [Driven Damped Oscillations](#Driven Damped Oscillations):
```rpl
@ Save the reference value for comparison below
E0=E
```

#### Driven Damped Oscillations

We are considering here a damped mass-spring oscillator where the external driving force is of the form `Fdriving = Fd*cos(ω*t)` acting at the angular frequency `ω`. The corresponding differential equation : `−k*x − b*dx/dt + Fd*cos(ω*t) = m*d^2x/dt^2` describes the driven damped oscillations. When the driving frequency `ω` comes close to the natural frequency `ω0` this is the onset of resonance with amplitude increase and the total energy accumulates up to a possible catastrophy when the structure is overcome (see fig)

![Driven Damped Oscillations](img/Driven Damped Oscillations2_BW.bmp)

* To calculate `[m_kg;γ_(r/s);ωu_(r/s);φ_°;xp_m;x_cm;v_cm/s;a_m/s^2;E_J;Q]` (Mass; Reduced damping coefficient; Underdamped angular frequency; Phase angle; Resulting amplitude; Displacement; Velocity & Acceleration at `t`; Total energy at `t`; Quality factor) from 9 known variables which correspond to the values of the previous section:
```rpl
ω=14.9_r/s  ω0=15_r/s  θ=25_°  t=25_μs  k=10_N/m  b=0.2_(kg/s)  xh=10_cm  Fd=0.9_N
@ Failing [ m=4.44444 44444 4⁳⁻² kg  γ=0.2_r/s  ωu=14.99966 6663 r/s  φ=-44.90402 72598 °  xp=4.79694 88212 1 m  x=348.95077 8802 cm  v=4 979.30583 593 cm/s  a=-774.84786 538 m/s↑2  E=115.97995 9919 J  Q=75.  ]
@ C17 NOT OK MSOLVER: "No solution?". It is however perfectly determined as I was able to calculate. HINT#1: solving separately for γ:OK for m (in eqn 2) NOT OK: "No solution ?" which means unable to isolate: m='(k_(N/m))/((ω0_(r/s))/(1_r))^2'. HINT#2 solving separately for xp, Q, v, a & E leads to "Inconsistent units" even if I assign all intermediate results. But I insist on the fact that algebraic expression of each variable are OK and computes to expected correct values
'ROOT(ⒺDriven Damped Oscillations;[m;γ;ωu;φ;xp;x;v;a;E;Q];[1_kg;1_(r/s);1_(r/s);1_°;1_m;1_cm;1_cm/s;1_m/s^2;1_J;1])'
```

Verify relative difference with the total energy of the case ([Underdamped Oscillations](#Underdamped Oscillations))
```rpl
E0 E %Ch
@ Expecting [ 46 649.10006 64 ]
@ % of relative augmentation which illustrates the huge energy gain due to the driving force acting very near the resonance frequency.
```


## Plane Geometry

The 21 variables in the Plane Geometry section are:

* `β`: Central angle of polygon
* `θ`: Vertex angle of polygon
* `A`: Area
* `b`: Base length ([Rectangle](#Rectangle)) & ([Triangle](#Triangle)), or Length of semiaxis in x direction ([Ellipse](#Ellipse))
* `C`: Circumference
* `d`: Distance to rotation axis in y direction
* `h`: Height (Rectangle, Triangle), or Length of semiaxis in y direction (Ellipse)
* `I`: Moment of inertia about x axis (dim.: mass·area, in SI: kg·m^2)
* `Ix`: Moment of inertia about x axis (dim.: mass·area, in SI: kg·m^2)
* `Id`: Moment of inertia in x direction at distance d (dim.: mass·area, in SI: kg·m^2)
* `Iy`: Moment of inertia about y axis (dim.: mass·area, in SI: kg·m^2)
* `J`: Polar moment of inertia at centroid (dim.: mass·area, in SI: kg·m^2)
* `L`: Side length of polygon
* `n`: Number of sides
* `P`: Perimeter
* `r`: Radius
* `ri`: Inside radius
* `ro`: Outside radius
* `rs`: Distance to side of polygon
* `rv`: Distance to vertex of polygon
* `v`: Horizontal distance to vertex

#### Circle

![Circle](img/Circle.bmp)

* To calculate `[C_cm;A_cm^2;I_mm^4;J_mm^4;Id_mm^4]` (Circonference; Area; Moment of inertia about `x` axis; Polar moment of inertia at centroid; Moment of inertia in `x` direction at distance `d`) from 2 known variables:
```rpl
r=5_cm  d=1.5_cm
@ Expecting [ C=31.41592 65359 cm A=78.53981 63397 cm↑2 I=4 908 738.52123 mm↑4 J=9 817 477.04247 mm↑4 Id=6 675 884.38888 mm↑4 ]
'ROOT(ⒺCircle;[C;A;I;J;Id];[1_cm;1_cm^2;1_mm^4;1_mm^4;1_mm^4])'
```

#### Ellipse

![Ellipse](img/Ellipse.bmp)

* To calculate `[C_cm;A_cm^2;I_mm^4;J_mm^4;Id_mm^4]` (Circonference; Area; Moment of inertia about `x` axis; Polar moment of inertia at centroid; Moment of inertia in `x` direction at distance `d`) from 3 known variables:
```rpl
b=17.85_μm  h=78.9725_μin  d=.00000012_ft
@ Expecting [ C=7.98046 33593 6⁳⁻³ cm A=1.12485 79868⁳⁻⁶ cm↑2 I=1.13150 61302 6⁳⁻¹⁰ mm↑4 J=9.07327 72104 7⁳⁻⁹ mm↑4 Id=1.13301 09695 2⁳⁻¹⁰ mm↑4 ]
'ROOT(ⒺEllipse;[C;A;I;J;Id];[1_cm;1_cm^2;1_mm^4;1_mm^4;1_mm^4])'
```

#### Rectangle

![Rectangle](img/Rectangle.bmp)

* To calculate `[C_cm;A_cm^2;I_km^4;J_km^4;Id_km^4]` (Perimeter; Area; Moment of inertia about `x` axis; Polar moment of inertia at centroid; Moment of inertia in `x` direction at distance `d`) from 3 known variables:
```rpl
b=4_chain  h=7_rd  d=39.26_in
@ Expecting [ P=23 134.32 cm A=28 327 994.9568 cm↑2 I=2.92569 11916 2⁳⁻⁷ km↑4 J=1.82109 34968 2⁳⁻⁶ km↑4 Id=2.95386 09978 8⁳⁻⁷ km↑4 ]
'ROOT(ⒺRectangle;[P;A;I;J;Id];[1_cm;1_cm^2;1_km^4;1_km^4;1_km^4])'
```

#### Regular Polygon

![Regular Polygon](img/RegularPolygon.bmp)

* To calculate `[P_cm;A_cm^2;rs_cm;rv_cm;θ_°;β_°]` (Perimeter; Area; Distance to side; Distance to vertex of polygon; Vertex and central angles of polygon) from 2 known variables:
```rpl
n=8  L=0.5_yd
@ Expecting [ P=365.76 cm A=10 092.95006 19 cm↑2 rs=55.18892 20358 cm rv=59.73605 87541 cm θ=135. ° β=45. ° ]
'ROOT(ⒺRegular Polygon;[P;A;rs;rv;θ;β];[1_cm;1_cm^2;1_cm;1_cm;1_°;1_°])'
```

#### Circular Ring

![Circular Ring](img/CircularRing.bmp)

* To calculate `[A_cm^2;I_mm^4;J_mm^4;Id_mm^4]` (Area; Moment of inertia about `x` axis; Polar moment of inertia at centroid; Moment of inertia in `x` direction at distance `d`) from 3 known variables:
```rpl
ro=4_μm  ri=25_Å  d=0.1_mil
@ Expecting [ A=5.02654 62822 5e-7 cm↑2 I=2.01061 92983e-10 mm↑4 J=4.02123 85965 9e-10 mm↑4 Id=5.25354 58977 5e-10 mm↑4 ]
@ Note these answers are OK, the manual HP50g_AUR (p.5-46) is definitively in error (as calculated  directly)
'ROOT(ⒺCircular Ring;[A;I;J;Id];[1_cm^2;1_mm^4;1_mm^4;1_mm^4])'
```

#### Triangle

![Triangle](img/Triangle.bmp)

* To calculate `[b_in;A_in^2;Ix_in^4;Iy_in^4;J_in^4;Id_in^4]` (Base length; Area; Moment of inertia about `x` and `y` axis; Polar moment of inertia at centroid; Moment of inertia in `x` direction at distance `d`) from 4 known variables:
```rpl
h=4.33012781892_in  v=2.5_in  P=15_in  d=2_in
@ Expecting [ b=4.99999 90762 4 in A=10.82531 75473 in↑2 Ix=11.27637 66118 in↑4 Iy=11.27636 82785 in↑4 J=22.55274 48902 in↑4 Id=54.57764 6801 in↑4 ]
MSOLVE doesn't calculate anymore "Inconsistent units"
'ROOT(ⒺTriangle;[b;A;Ix;Iy;J;Id];[1_in;1_in^2;1_in^4;1_in^4;1_in^4;1_in^4])'
```


## Solid geometry
The 12 variables in the Solid Geometry section are:

* `A`: Total surface area
* `b`: Base length
* `d`: Distance to rotation axis in z direction
* `h`: Height in z direction ([Cone](#Cone)) & ([Cylinder](#Cylinder)), or Height in y direction ([Parallelepiped](#Parallelepiped))
* `I`: Moment of inertia about x axis (dim.: mass·area, in SI: kg·m^2)
* `Ixx`: Moment of inertia about x axis (dim.: mass·area, in SI: kg·m^2)
* `Id`: Moment of inertia in x direction at distance d (dim.: mass·area, in SI: kg·m^2)
* `Izz`: Moment of inertia about z axis (dim.: mass·area, in SI: kg·m^2)
* `m`: Mass
* `r`: Radius
* `t`: Thickness in z direction (dim.: length)
* `V`: Volume

#### Cone

![Cone](img/Cone.bmp)

* To calculate `[V_cm^3;A_cm^2;Ixx_kg*m^2;Izz_kg*m^2;Id_kg*m^2]` (Volume; Area; Moment of inertia about `x` axis & `z` axis; Moment of inertia in `x` direction at distance `d`) from 4 known variables:
```rpl
r=7_cm  h=12.5_cm  m=12.25_kg  d=3.5_cm
@ Expecting [ V=641.40850 0108 cm↑3 A=468.99530 2857 cm↑2 Ixx=0.01618 14843 75 kg·m↑2 Izz=1.80075⁳⁻² kg·m↑2 Id=3.11877 34375⁳⁻² kg·m↑2 ]
'ROOT(ⒺCone;[V;A;Ixx;Izz;Id];[1_cm^3;1_cm^2;1_kg*m^2;1_kg*m^2;1_kg*m^2])'
```

#### Cylinder

![Cylinder](img/Cylinder.bmp)

* To calculate `[V_in^3;A_in^2;Ixx_lb*in^2;Izz_lb*in^2;Id_lb*in^2]` (Volume; Area; Moment of inertia about `x` axis & `z` axis; Moment of inertia in `x` direction at distance `d`) from 4 known variables:
```rpl
r=8.5_in  h=65_in  m=12000_lb  d=2.5_in
@ Expecting [ V=14 753.70449 94 in↑3 A=3 925.42002 066 in↑2 Ixx=4 441 750. lb·in↑2 Izz=433 500. lb·in↑2 Id=4 516 750. lb·in↑2 ]
'ROOT(ⒺCylinder;[V;A;Ixx;Izz;Id];[1_in^3;1_in^2;1_lb*in^2;1_lb*in^2;1_lb*in^2])'
```

#### Parallelepiped

![Parallelepiped](img/Parallelepiped.bmp)

* To calculate `[V_in^3;A_in^2;I_lb*in^2;Id_lb*in^2]` (Volume; Area; Moment of inertia about `x` axis; Moment of inertia in `x` direction at distance `d`) from 4 known variables:
```rpl
b=36_in  h=12_in  t=72_in  m=83_lb  d=7_in
@ Expecting [ V=31 104. in↑3 A=7 776. in↑2 I=36 852. lb·in↑2 Id=40 919. lb·in↑2 ]
'ROOT(ⒺParallelepiped;[V;A;I;Id];[1_in^3;1_in^2;1_lb*in^2;1_lb*in^2])'
```

#### Sphere

![Sphere](img/Sphere.bmp)

* To calculate `[I_kg*m^2;r_cm;V_cm^3;A_cm^2]` (Moment of inertia about `x` axis; Radius; Volume; Area) from 3 known variables:
```rpl
d=14_cm  m=3.75_kg  Id=486.5_lb*in^2
@ Expecting [ I=6.88691 91393 3⁳⁻² kg·m↑2 r=8.43593 34656 2 in V=41 208.72679 31 cm↑3 A=5 769.57188 64 cm↑2 ]
'ROOT(ⒺSphere;[I;r;V;A];[1_kg*m^2;r_cm;1_cm^3;1_cm^2])'
```


## Solid State Devices
The 54 variables in the Solid State Devices section are:

* `αF`: Forward common-base current gain
* `αR`: Reverse common-base current gain
* `γ`: Body factor (dim.: (energy/charge)^0.5, in SI: V^0.5)
* `λ`: Modulation parameter (dim.: charge/energy, in SI: V^-1)
* `μn`: Electron mobility (dim.: speed/(electric field), in SI: m^2/(V·s))
* `φp`: Fermi potential (dim.: energy/charge, in SI: volt, V)
* `ΔL`: Length adjustment ([PN Step Junctions](#PN Step Junctions)), or Channel encroachment ([NMOS Transistors](#NMOS Transistors)) (dim.: length)
* `ΔW`: Width adjustment ([PN Step Junctions](#PN Step Junctions)), or Width contraction ([NMOS Transistors](#NMOS Transistors))
* `a`: Channel thickness
* `Aj`: Effective junction area
* `BV`: Breakdown voltage (dim.: energy/charge, in SI: volt, V)
* `Cj`: Junction capacitance per unit area (dim.: charge^2/(energy·area); in SI: F/m^2)
* `Cox`: Silicon dioxide capacitance per unit area (dim.: charge^2/(energy·area); in SI: F/m^2)
* `E1`: Breakdown-voltage field factor (dim.: force/charge, in SI: N/C=V/m)
* `Emax`: Maximum electric field (dim.: force/charge, in SI: N/C=V/m)
* `G0`: Channel conductance (dim.: resistance^-1, in SI: siemens, S)
* `gds`: Output conductance (dim.: resistance^-1, in SI: siemens, S)
* `gm`: Transconductance (dim.: resistance^-1, in SI: siemens, S)
* `I`: Diode current (dim.: charge/time, in SI: ampere, A)
* `IB`: Total base current (dim.: charge/time, in SI: ampere, A)
* `IC`: Total collector current (dim.: charge/time, in SI: ampere, A)
* `ICEO`: Collector current (collector-to-base open) (dim.: charge/time, in SI: ampere, A)
* `ICO`: Collector current (emitter-to-base open) (dim.: charge/time, in SI: ampere, A)
* `ICS`: Collector-to-base saturation current (dim.: charge/time, in SI: ampere, A)
* `ID, IDS`: Drain current (dim.: charge/time, in SI: ampere, A)
* `IE`: Total emitter current (dim.: charge/time, in SI: ampere, A)
* `IES`: Emitter-to-base saturation current (dim.: charge/time, in SI: ampere, A)
* `IS`: Transistor saturation current (dim.: charge/time, in SI: ampere, A)
* `J`: Current density (dim.: current/area, in SI: A/m^2)
* `Js`: Saturation current density (dim.: current/area, in SI: A/m^2)
* `L`: Drawn mask length ([PN Step Junctions](#PN Step Junctions)), or Drawn gate length ([NMOS Transistors](#NMOS Transistors)), or Channel length ([JFETs](#JFETs))
* `Le`: Effectives gate length
* `NA`: P-side doping ([PN Step Junctions](#PN Step Junctions)), or Substrate doping ([NMOS Transistors](#NMOS Transistors)) (dim.: 1/volume, in SI: m^-3)
* `ND`: N-side doping ([PN Step Junctions](#PN Step Junctions)), or N-channel doping ([JFETs](#JFETs)) (dim.: 1/volume, in SI: m^-3)
* `ni`: Silicon density (dim.: 1/volume, in SI: m^-3)
* `T`: Temperature
* `tox`: Gate silicon dioxide thickness
* `Va`: Applied voltage (dim.: energy/charge, in SI: volt, V)
* `VBC`: Base-to-collector voltage (dim.: energy/charge, in SI: volt, V)
* `VBE`: Base-to-emitter voltage (dim.: energy/charge, in SI: volt, V)
* `Vbi`: Built-in voltage (dim.: energy/charge, in SI: volt, V)
* `VBS`: Substrate voltage (dim.: energy/charge, in SI: volt, V)
* `VCEsat`: Collector-to-emitter saturation voltage (dim.: energy/charge, in SI: volt, V)
* `VDS`: Applied drain voltage (dim.: energy/charge, in SI: volt, V)
* `VDsat`: Saturation voltage (dim.: energy/charge, in SI: volt, V)
* `VGS`: Applied gate voltage (dim.: energy/charge, in SI: volt, V)
* `Vt`: Threshold voltage (dim.: energy/charge, in SI: volt, V)
* `Vt0`: Threshold voltage (at zero substrate voltage) (dim.: energy/charge, in SI: volt, V)
* `W`: Drawn mask width ([PN Step Junctions](#PN Step Junctions)), or Drawn width ([NMOS Transistors](#NMOS Transistors)), or Channel width ([JFETs](#JFETs))
* `We`: Effective width
* `xd`: Depletion-region width
* `xdmax`: Depletion-layer width
* `xj`: Junction depth

#### PN Step Junctions

These equations for a silicon PN-junction diode use a “two-sided step-junction” model–the doping density changes abruptly at the junction. The equation assume the current density is determined by minority carries injected across the depletion region and the PN junction is rectangular in its layout, The temperature should be between 77 and 500 K.

![PN Step Junctions](img/PNStepJunctions.bmp)

* To calculate `[ni_m^-3;Vbi_V;xd_μ;Cj_pF/cm^2;Emax_V/cm;BV_V;J_A/cm^2;Aj_cm^2;I_mA]` (Silicon density; Built-in voltage; Depletion-region width; Junction capacitance per unit area; Maximum electric field; Breakdown voltage; Current density; Effective junction area; Diode current) from 11 known variables:
```rpl
ND=1E22_cm^-3  NA=1E15_cm^-3  T=300_K  Js=1e-6_μA/cm^2  Va=-20_V  E1=3.3E5_V/cm  W=10_μ  ΔW=1_μ  L=10_μ  ΔL=1_μ  xj=2_μ
@ Expecting [ ni=9.64987 39813 5⁳¹⁵ (m↑3)⁻¹ Vbi=1.01379 86500 1 V xd=5.25726 60039 9 μ Cj=2 004.17545 83 pF/cm↑2 Emax=79 941.92659 86 V/cm BV=358.08260 5833 V J=-1.00000 00000 2⁳⁻¹² A/cm↑2 Aj=2.57097 33552 9⁳⁻⁶ cm↑2 I=-2.57097 338⁳⁻¹⁵ mA ]
'ROOT(ⒺPN Step Junctions;[ni;Vbi;xd;Cj;Emax;BV;J;Aj;I];[1_m^-3;1_V;1_μ;1_pF/cm^2;1_V/cm;1_V;1_A/cm^2;1_cm^2;1_mA])'
```

#### NMOS Transistor

These equations for a silicon NMOS transistor use a two-port network model. They include linear and nonlinear regions in the device characteristics and are based on a gradual-channel approximation (the electric fields in the direction of current flow are small compared to those perpendicular to the flow). The drain current and transconductance calculations differ depending on whether the transistor is in the linear, saturated, or cutoff region. The equations assume the physical geometry of the device is a rectangle, second-order length-parameter effects are negligible, shot-channel, hot-carrier, and velocity-saturation effects are negligible, and subthreshold currents are negligible.

![NMOS Transistor](img/NMOSTransistor.bmp)

* To calculate `[ni_(cm^-3);We_μ;Le_μ;Cox_pF/cm^2;γ_V^.5;φp_V;Vt_V;VDsat_V;IDS_mA;gds_S;gm_mA/V]` (Silicon density; Effective width; Effectives gate length; Silicon dioxide capacitance per unit area; Body factor; Fermi potential; Threshold voltage; Saturation voltage; Drain current; Output conductance; Transconductance) from 13 known variables:
```rpl
tox=700_Å  NA=1e15_1/cm^3  μn=600_(cm^2)/(V*s)  T=26.85_°C  Vt0=0.75_V  VGS=5_V  VBS=0_V  VDS=5_V  W=25_μ  ΔW=1_μ  L=4_μ  ΔL=0.75_μ  λ=0.05_1/V
@ Failing [ ni=1.03628 29628⁳²⁶ (m↑3)⁻¹ We=23. μ Le=2.5 μ Cox=49 330.47498 38 pF/cm↑2 γ=0.37247 98153 35 V↑(¹/₂) φp=-0.29855 54642 25 V
@ Vt=0.75 V VDsat=4.25 V IDS=IDS=2.97832 74271 5 mA gds=0.00014 89163 71 S gm=1.42391 28564 6 mA/V ]
@ C#16 NOT OK MSOLVE: "Inconsistent units". SOLVE seperately fails for γ & for Vt. BUT algebraic expressions are OK to compute.
'ROOT(ⒺNMOS Transistor;[ni;We;Le;Cox;γ;φp;Vt;VDsat;IDS;gds;gm];[1_m^-3;1_μ;1_μ;1_pF/cm^2;1_V^(1/2);1_V;1_V;1_V;1_mA;1_S;1_mA/V])'

```
#### Bipolar Transistors

These equations for an NPN silicon bipolar transistor are based on large-signal models developed by J.J. Ebers and J.L. Moll. The offset-voltage calculation differs depending on whether the transistor is saturated or not. The equations also include the special conditions when the emitter-base or collector-base junction is open, which are convenient for measuring transistor parameters.

![Bipolar Transistors](img/BipolarTransistors.bmp)

* To calculate `[VBE_V;IS_nA;ICO_nA;ICEO_nA;IE_mA;IC_mA;IB_mA;VCEsat_V]` (Base-to-emitter voltage; Transistor saturation current; Collector current (emitter-to-base open); Collector current (collector-to-base open); Total emitter current; Total collector current; Total base current; Collector-to-emitter saturation voltage) from 7 known variables:
```rpl
IES=1e-5_nA  ICS=2e-5_nA  T=26.85_°C  αF=0.98  αR=0.49  IC=1_mA  VBC=-10_V
Failing [ VBE=0.65531 72748 12 V IS=0.00000 98 nA ICO=0.00001 0396 nA ICEO=0.00051 98 nA IE=-1.02040 81632 5 mA IB=0.02040 81632 55 mA VCEsat=0.02962 86227 01 V VCE=...]
@ C#17 NOT OK MSOLVER: "Inconsistent units". Algebraic conforms to HP50g. SOLVE alone works but for IC=1. mA "Sign reversal".
@ Then SOLVE fails surprisingly for the IB (simple eqn). And fails again for VCEsat "Argument outside domain" which doesn't compute
'ROOT(ⒺBipolar Transistors;[VBE;IS;ICO;ICEO;IE;IC;IB;VCEsat];[1_V;1_nA;1_nA;1_nA;1_mA;1_mA;1_mA;1_V])'
```

#### JFETs

These equations for a silicon N-channel junction field-effect transistor (JFET) are based on the single-sided stepjunction
approximation, which assumes the gates are heavily doped compared to the channel doping,. The draincurrent
calculation differs depending on whether the gate-junction depletion-layer thickness is less than or greater
than the channel thickness. The equations assume the channel is uniformly doped and end effects (such as contact,
drain, and source resistances) are negligible.

![JFETs](img/JFETs.bmp)

* To calculate `[ni_(cm^-3);Vbi_V;xdmax_μ;G0_S;ID_mA;VDsat_V;Vt_V;gm_mA/V]` (Silicon density; Built-in voltage; Depletion-layer width; Channel conductance; Drain current; Saturation voltage; Threshold voltage; Transconductance) from 8 known variables:
```rpl
ND=1e16_1/cm^3  W=6_μ  a=1_μ  L=2_μ  μn=1248_cm^2/(V*s)  VGS=-4_V  VDS=4_V  T=26.85_°C
@ Failing [ ni=9.64987 39813 5⁳¹⁵ (m↑3)⁻¹ Vbi=0.35808 22815 91 V xdmax=1.04848 1973 μ G0=0.00059 98549 32 S ... ]
@ C#18 NOT OK MSOLVER: "No solution ?" SOLVE for ni: "Bad argument type" SOLVE separately works for Vbi;xdmax;G0 but failed for ID. Algebraic
@ calculation also fails "Inconsistent units", cannot go further.
'ROOT(ⒺJFETs;[ni;Vbi;xdmax;G0;ID;VDsat;Vt;gm];[1_(cm^-3);1_V;1_μ;1_S;1_mA;1_V;1_V;1_mA/V])'
```


## Stress Analysis
The 28 variables in the Stress Analysis section are:

* `δ`: Elongation
* `ϵ`: Normal strain
* `γ`: Shear strain (dim.: angle)
* `φ`: Angle of twist
* `σ`: Normal stress (dim.: pressure, in SI: pascal, Pa)
* `σ1`: Maximum principal normal stress (dim.: pressure, in SI: pascal, Pa)
* `σ2`: Minimum principal normal stress (dim.: pressure, in SI: pascal, Pa)
* `σavg`: Normal stress on place of maximum shear stress (dim.: pressure, in SI: pascal, Pa)
* `σx`: Normal stress in x direction (dim.: pressure, in SI: pascal, Pa)
* `σx1`: Normal stress in rotated-x direction (dim.: pressure, in SI: pascal, Pa)
* `σy`: Normal stress in y direction (dim.: pressure, in SI: pascal, Pa)
* `σy1`: Normal stress in rotated-y direction (dim.: pressure, in SI: pascal, Pa)
* `τ`: Shear stress (dim.: pressure, in SI: pascal, Pa)
* `τmax`: Maximum shear stress (dim.: pressure, in SI: pascal, Pa)
* `τx1y1`: Rotated shear stress (dim.: pressure, in SI: pascal, Pa)
* `τxy`: Shear stress (dim.: pressure, in SI: pascal, Pa)
* `θ`: Rotation angle
* `θp1`: Angle to plane of maximum principal normal stress
* `θp2`: Angle to plane of minimum principal normal stress
* `θs`: Angle to plane of maximum shear stress
* `A`: Area
* `E`: Modulus of elasticity (dim.: pressure, in SI: pascal, Pa)
* `G`: Shear modulus of elasticity (dim.: pressure, in SI: pascal, Pa)
* `J`: Polar moment of inertia (dim.: length^4, in SI: m^4)
* `L`: Length
* `P`: Load (dim.: force, in SI: newton, N)
* `r`: Radius
* `T`: Torque (dim.: force·length, in SI: N·m)

#### Normal Stress

![Normal Stress](img/NormalStress.bmp)

* To calculate `[δ_in;ε;σ_psi]` (Elongation; Normal strain; Normal stress) from 4 known variables:
```rpl
P=40000_lbf  L=1_ft  A=3.14159265359_in^2  E=10e6_psi
@ Failing [ σ=12 732.39544 73 psi δ=0.00127 32395 45 ft 45 ε=0.00127 32395 45 ]
@ C#19 NOT OK MSOLVER: "Inconsistent units". SOLVE individually works for σ but indicate for δ "Inconsistent units" for ε "Sign reversal" NOTE: HP50g_AUR has an error in the calculated value of δ. New trial with UBASE in eqn (2) to calculate δ
'ROOT(ⒺNormal Stress;[σ;δ;ε];[1_psi;1_in;1])'
```

#### Shear Stress

![Shear Stress](img/ShearStress.bmp)

* To calculate `[T_ft*lbf;γ_°;φ_°]` (Torque; Shear strain; Angle of twist) from 5 known variables:
```rpl
    "Shear Stress",  "{ "
L=6_ft  r=2_in  J=10.4003897419_in^4  G=12000000_psi  τ=12000_psi
@ Expecting [ T=5 200.19487 095 ft·lbf γ=0.05729 57795 13 ° φ=2.06264 80624 7 ° ]
'ROOT(ⒺShear Stress;[T;γ;φ];[1_ft*lbf;1_°;1_°])'
```

#### Stress On An Element

Stresses and strains are positive in the directions shown in the picture.

![Stress On An Element](img/StressOnAnElement.bmp)

* To calculate `[σx1_kPa;σy1_kPa;τx1y1_kPa]` (Normal stress in rotated-`x` direction; Normal stress in rotated-`y` direction; Rotated shear stress) from 4 known variables:
```rpl
    "Shear Stress",  "{ "
σx=15000_kPa  σy=4755_kPa  τxy=7500_kPa  θ=30_°
@ Expecting [ σx1=18 933.94052 84 kPa σy1=821.05947 1617 kPa τx1y1=-686.21513 0886 kPa ]
@ C#20 NOT OK MSOLVER: "Inconsistent units". SOLVE individually works for σx1;σy1 but SOLVE for τx1y1: "Inconsistent units"
'ROOT(ⒺStress On An Element;[σx1;σy1;τx1y1];[1_kPa;1_kPa;1_kPa])'
```

#### Mohr’s Circle

![Mohr’s Circle](img/Mohr’sCircle.bmp)

* To calculate `[σ1_psi;σ2_psi;θp1_°;θp2_°;τmax_psi;θs_°;σavg_psi]` (Maximum principal normal stress; Minimum principal normal stress; Angle to plane of maximum principal normal stress; Angle to plane of minimum principal normal stress; Maximum shear stress; Angle to plane of maximum shear stress; Normal stress on place of maximum shear stress) from 3 known variables:
```rpl
σx=-5600_psi  σy=-18400_psi  τxy=4800_psi
@ Expecting [ σ1=-1 755.00122 011 psi σ2=-22 244.99877 99 psi θp1=18.43494 88229 ° θp2=108.43494 8823 ° τmax=10 244.99877 99 psi θs=-26.56505 11771 ° σavg=-12 000. psi ][ σ1=-1 755.00122 011 psi σ2=-22 244.99877 99 psi θp1=18.43494 88229 ° θp2=108.43494 8823 ° τmax=10 244.99877 99 psi θs=-26.56505 11771 ° σavg=-12 000. psi ]
'ROOT(ⒺMohr’s Circle;[σ1;σ2;θp1;θp2;τmax;θs;σavg];[1_psi;1_psi;1_°;1_°;1_psi;1_°;1_psi])'
```


## Waves
The 39 variables in the Waves section are:

* `β`: Sound intensity level (dim.: intensity in logarithmic scale, in SI: decibel, dB)
* `Δp`: Sound pressure variafion around atmospheric pressure (dim.: force/area, in SI: pascal, Pa)
* `Δpm`: Amplitude of sound pressure variafion around atmospheric pressure (dim.: force/area, in SI: pascal, Pa)
* `λ`: Wavelength
* `ω`: Angular frequency (dim.: angle/time. in SI: r/s^2)
* `ρ`: Volumic density of medium (dim.: mass/volume, in SI: kg/m^3)
* `θcone`: Angle at the tip of the cone formed by the supersonic shockwave
* `μ`: Linear density of a string (dim.: mass/length, in SI: kg/m)
* `as`: Acceleration at `x` and `t` of vibrating particles ([Longitudinal Waves](#Longitudinal Waves)), or Acceleration at x and t of air particles ([Sound Waves](#Sound Waves))
* `ay`: Acceleration at `x` and `t` of vibrating particles for transversal waves
* `B`: Bulk modulus of elasticity ([Sound Waves](#Sound Waves)) (dim.: pressure, in SI: Pa), or Magnetic field ([Electromagnetic Waves](#Electromagnetic Waves)) (dim.: mass/(time^2·current), in SI: T)
* `E`: Electric field at `x` and `t` of an electromagnetic wave (dim.: force/charge, in SI: N/C=V/m)
* `Em`: Electric Field amplitude (dim.: force/charge, in SI: N/C=V/m)
* `f`: Frequency (dim.: 1/time; in SI: hertz, Hz)
* `favg`: Frequency average (dim.: 1/time; in SI: hertz, Hz)
* `fbeat`: Beat frequency (dim.: 1/time; in SI: hertz, Hz)
* `f0`: Emission frequency (dim.: 1/time; in SI: hertz, Hz)
* `ffixed-fixed`: frequency of harmonics on a string fixed at both ends (dim.: 1/time; in SI: hertz, Hz)
* `ffixed-free`: frequency of harmonics on a string fixed at one end and free at the other end (dim.: 1/time; in SI: hertz, Hz)
* `fopen-open`: frequency of harmonics in a tube open at both ends (dim.: 1/time; in SI: hertz, Hz)
* `fopen-close`: frequency of harmonics in a tube open at one end and close at the other end (dim.: 1/time; in SI: hertz, Hz)
* `I`: Sound intensity (dim.: energy/(area·time), in SI: W/m^2)
* `k`: Angular wave number (dim.: agle/length, in SI: r/m)
* `M`: Mach number
* `ninteger`: Harmonics number being an integer number
* `nodd`: Harmonics number being an odd number
* `Ps`: Power of the source (dim.: energy/time, in SI: watt, W)
* `s`: Longitudinal displacement at `x` and `t` of vibrating particles ([Longitudinal Waves](#Longitudinal Waves)), or Longitudinal displacement at `x` and `t` of air particles ([Sound Waves](#Sound Waves))
* `sm`: Longitudinal displacement amplitude of vibrating particles ([Longitudinal Waves](#Longitudinal Waves)), or Longitudinal displacement amplitude of air particles ([Sound Waves](#Sound Waves))
* `t`: Time
* `T`: Tension ([String Standing Waves](#String Standing Waves)), or Temperature ([Doppler Effect](#Doppler Effect)), (^[Mach Number](#Mach Number)) & ([Sound Wave Harmonics](#Sound Wave Harmonics))
* `u`: Mass or flow velocity ([Mach Number](#Mach Number))
* `v`: Velocity of the propagating sound in medium ([Sound Waves](#Sound Waves)), or Wave speed ([Transverse Waves](#Transverse Waves)) & ([Longitudinal Waves](#Longitudinal Waves))
* `vr`: Speed of the receiver relative to the medium
* `vs`: Velocity at `x` and `t` of vibrating particles ([Longitudinal Waves](#Longitudinal Waves)), or Velocity at `x` and `t` of air particles ([Sound Waves](#Sound Waves)), or Speed of the source relative to the medium ([Doppler Effect](Doppler Effect))
* `vsair`: Velocity of the propagating sound in the ait as a function of temperature
* `vy`: Velocity at `x` and `t` of vibrating particles for transversal waves
* `x`: Position
* `y`: Transverse displacement at `x` and `t`

#### Transverse Waves

* To calculate `[f_Hz;λ_cm;v_cm/s;y_cm;vy_cm/s;ay_cm/s^2]` (Frequency; Wavelength; Transverse displacement at x and t; Wave speed; Velocity & Acceleration at `x` and `t` of vibrating particles) from 5 known variables:
```rpl
ym=6.37_cm  k=32.11_r/cm  x=0.03_cm  ω=7000_r/s  t=1_s
@ Expecting [ f=1 114.08460 164 Hz λ=0.19567 69015 cm v=218.00062 2859 cm/s y=2.87199 87256 6 cm vy=-39 800.72414 76 cm/s ay=312 130 000. cm/s↑2 ]
'ROOT(ⒺTransverse Waves;[f;λ;v;y;vy;ay];[1_Hz;1_cm;1_cm/s;1_cm;1_cm/s;1_cm/s^2])'
```

#### Longitudinal Waves

* To calculate `[s_cm;λ_cm;f_Hz;v_m/s;vs_cm/s;as_cm/s^2]` (Frequency; Wavelength; Transverse displacement at x and t; Wave speed; Velocity & Acceleration at `x` and `t` of vibrating particles) from 5 known variables:
```rpl
sm=6.37_cm  k=32.11_r/cm  x=0.03_cm  ω=7000_r/s  t=1_s
@ Expecting [ s=5.68581 77353 7 cm λ=0.19567 69015 cm f=1 114.08460 164 Hz v=2.18000 62285 9 m/s vs=20 103.99107 96 cm/s as=278 605 069.033 cm/s↑2 ]
'ROOT(ⒺLongitudinal Waves;[s;λ;f;v;vs;as];[1_cm;1_cm;1_Hz;1_m/s;1_cm/s;1_cm/s^2])'
```

#### Sound Waves

* **Example 1**. To calculate for an unknomn substance `[v_m/s;f_Hz;I_W/m^2;s_cm;vs_cm/s;as_cm/s^2;Δpm_Pa;Δp_Pa;Ps_W;β_dB]` (Wave speed; Frequency; Sound intensity; Longitudinal displacement, Velocity & Acceleration at `x` and `t` of vibrating particles; Amplitude of sound pressure variafion around atmospheric pressure; Sound pressure variafion; Power of the source; Sound level in dB) from 9 known variables:
```rpl
sm=10_cm  ω=6000_r/s  B=12500_kPa  ρ=65_kg/m^3   x=2_cm   t=0_s  r=10_m   k=13.6821_r/m  φ=2_r
@ Expecting [ v=438.52900 9654 m/s f=954.92965 8551 Hz I=5.13078 94129 5⁳⁹ W/m↑2 s=7.63005 85995 9 cm vs=-38 783.49400 98 cm/s as=274 682 109.585 cm/s↑2 Δpm=17 102 631.3765 Pa Δp=11 054 996.6924 Pa Ps=6.44754 01307 3⁳¹² W ]
@ Failing [ v=438.52900 9654 m/s f=954.92965 8551 Hz I=5.13078 94129 5⁳⁹ W/m↑2 s=7.63005 85995 9 cm vs=-38 783.49400 98 cm/s as=-274 682 109.585 cm/s↑2 Δpm=17 102 631.3765 Pa Δp=11 054 996.6924 Pa Ps=6.44754 01307 3⁳¹² W β=217.10184 1899 dB ]
@ C#21 NOT OK MSOLVE: "Inconsistent units" the sign of as is wrong (as < 0) see ISSUE # 1353 & SOLVE of β fails. 2nd call of ROOT without β: OK
@ But β can be computed '→NUM((10_dB)*LOG10((I_(W/(m^2)))/(ⒸI0)))'=217.10184 1899 dB
'ROOT(ⒺSound Waves;[v;f;I;s;vs;as;Δpm;Δp;Ps;β];[1_m/s;1_Hz;1_(W/(m^2));1_cm;1_cm/s;1_cm/s^2;1_Pa;1_Pa;1_W;1_dB])'
'ROOT(ⒺSound Waves;[v;f;I;s;vs;as;Δpm;Δp;Ps];[1_m/s;1_Hz;1_(W/(m^2));1_cm;1_cm/s;1_cm/s^2;1_Pa;1_Pa;1_W])'
```

* **Example 2**. For a sound wave propagating in air at a pressure of 1 atm and temperature of 20°C, to calculate `[v_m/s;f_Hz;I_W/m^2;s_cm;vs_cm/s;as_cm/s^2;Δpm_Pa;Δp_Pa;Ps_W;β_dB]` (Wave speed; Frequency; Sound intensity; Sound intensity; Longitudinal displacement, Velocity & Acceleration at `x` and `t` of vibrating particles; Amplitude of sound pressure variafion around atmospheric pressure; Sound pressure variafion; Power of the source; Sound level in dB) from 9 known variables:
```rpl
sm=1e-5_m  ω=2 513.27412 287_r/s  B=141_kPa  ρ=1.29_kg/m^3   x=2_cm   t=0_s  r=5_m   k=7.59297 31808 8_r/m  φ=2_r
@ Expecting [ v=330.60902 2232 m/s f=400. Hz I=0.13469 58251 68 W/m↑2 s=0.00083 58795 53 cm vs=-1.37956 85902 cm/s as=5 279.87232 893 cm/s↑2 Δpm=10.71875 31947 Pa Δp=5.88366 19129 6 Pa Ps=42.31594 14818 W ]
@ Expecting [ v=330.60902 2232 m/s f=400. Hz I=0.13469 58251 68 W/m↑2 s=0.00083 58795 53 cm vs=-1.37956 85902 cm/s as=-5 279.87232 893 cm/s↑2 Δpm=10.71875 31947 Pa Δp=5.88366 19129 6 Pa Ps=42.31594 14818 W β=111.29354 1352 dB ]
@ C#21 NOT OK MSOLVE: "Inconsistent units" the sign of as is wrong (as < 0) see ISSUE # 1353 & SOLVE of β fails. 2nd call of ROOT without β: OK
@ But β can be computed '→NUM((10_dB)*LOG10((I_(W/(m^2)))/(ⒸI0)))'=111.29354 1352 dB
'ROOT(ⒺSound Waves;[v;f;I;s;vs;as;Δpm;Δp;Ps;β];[1_m/s;1_Hz;1_(W/(m^2));1_cm;1_cm/s;1_cm/s^2;1_Pa;1_Pa;1_W;1_dB])'
'ROOT(ⒺSound Waves;[v;f;I;s;vs;as;Δpm;Δp;Ps];[1_m/s;1_Hz;1_(W/(m^2));1_cm;1_cm/s;1_cm/s^2;1_Pa;1_Pa;1_W])'
```

#### Doppler Effect

In the classical Doppler effect it is assumed that the speed of the observer and the source are lower than the speed of sound in the air. The speed of the receiver relative to the air `vr` is added to the speed of sound in the air if the receiver is moving towards the source, subtracted if the receiver is moving away from the source whatever the movement of the source. The speed of the source relative to the air `vs` is subtracted from the speed of sound in the air if the source is moving towards the receiver, added if the source is moving away from the receiver whatever the movement of the receiver.

* **Example 1**. A police car with a siren frequency of 1200 Hz is driving at 180 km/h in the same direction as a truck moving at 90 km/h. To calculate the frequency heard by the trucker when the police are behind him: `[vsair_(m/s);f_Hz]` (Propagation speed of sound waves; Frequency) from 4 known variables:
```rpl
    "'(f_Hz)=(f0_Hz)*(((vsair_(m/s))+(vr_(m/s)))/((vsair_(m/s))-(vs_(m/s))))' "
    "'(vsair_(m/s))=√(1.4*((8.314462618153_(J/(mol*K)))/(0.0289645_(kg/mol))*(T_K)))' "
T=20_°C  f0=1200_HZ  vr=-90_km/h  vs=180_km/h
@ Expecting [ vsair=25. m/s f=-2.⁳⁻²³ Hz ]
@ Failing [ vsair=343.23616 5602 m/s f0=1 302.30661 671 HZ ]
@ C#22 NOT OK MSOLVER: hallucinantes both values of vsair & f
'ROOT(ⒺDoppler Effect;[vsair;f];[1_(m/s);1_Hz])'
```

* **Example 2**. A police car with a siren frequency of 1200 Hz is driving at 180 km/h in the same direction as a truck moving at 90 km/h. To calculate the frequency heard by the trucker when the police are in front of him: `[vsair_(m/s);f_Hz]` (Propagation speed of sound waves; Frequency) from 4 known variables:
```rpl
T=20_°C  f0=1200_HZ  vr=90_km/h  vs=-180_km/h
@ Expecting [ vsair=-25. m/s f=-2.⁳⁻²³ Hz ]
@ Failing [ vsair=343.23616 5602 m/s f0=1 123.70996 713 HZ ]
@ C#22 NOT OK MSOLVER: hallucinantes both values of vsair & f
'ROOT(ⒺDoppler Effect;[vsair;f];[1_(m/s);1_Hz])'
```

#### Mach Number

For an object moving at a supersonic speed, the shockwave describes a cone having the angle `θcone` at its tip where the opposite side is the distance travelled by the sound and the hypothenuse is the distance travelled by the object. The Mach number `M` is the speed ratio to the speed of sound.

* To calculate `[vsair_(m/s);M;θcone_°]` (Propagation speed of sound waves; Mach number; Angle at the tip of the cone formed by the supersonic shockwave) from 2 known variables:
```rpl
    "'M=ubase((u_(m/s))/(vsair_(m/s)))' "
    "'SIN(θcone_°)=ubase((vsair_(m/s))/(u_(m/s)))' "
    "'(vsair_(m/s))=√(1.4*((8.314462618153_(J/(mol*K)))/(0.0289645_(kg/mol))*(T_K)))' "
T=-20_°C  u=2200_km/h
@ Failing [ vsair=318.96061 3718 m/s M=1.91594 53701 4 θcone=31.46217 41236 ° ]
@ C#23 NOT OK MSOLVER: "Inconsistent units". SOLVE works for vsair BUT failed for M & θcone: "Inconsistent units".
'ROOT(ⒺMach Number;[vsair;M;θcone];[1_(m/s);1;1_°])'
```

#### String Standing Waves

A string being fixed or free at its ends admits only discrete harmonics as standing waves on the string. A string being fixed (or free) at both ends admits all integer harmonics. A string being being fixed at one end and free at the other end admits only all odd integer harmonics.

* To calculate `[v_m/s;k_(r/m);ω_(r/s);T_N;y_m;ffixed-fixed_Hz;ffixed-free_Hz]` (Propagation speed of waves, Wave number; Angular frequency; Tension; Frequency of harmonics on a string fixed at both ends; Frequency of harmonics on a string fixed at one end and free at the other end) from 9 known variables:
```rpl
λ=1,2_m f=112_Hz μ=1,8_(g/m) L=0,6_m ninteger=2 nodd=3 x=10_cm t=5_s ym=2_cm
@ Failing [ v=134.4 m/s k=5.23598 77559 8 r/m ω=703.71675 4404 r/s T=32.51404 8 N y=0.99999 99999 99 cm ffixed-fixed=531.60102 2863 Hz
ffixed-free=398.70076 7147 Hz ]
@ C#24 NOT OK MSOLVER: "Bad argument type". SOLVE works for v, k, ω BUT failed for T, y: "Inconsistent units". Algebraic are OK
'ROOT(ⒺString Standing Waves;[v;k;ω;T;y;ffixed-fixed;ffixed-free];[1_m/s;1_(r/m);1_(r/s);1_N;1_m;1_Hz;1_Hz])'
```

#### Sound Wave Harmonics

A tube being open or closed at its ends admits only discrete harmonics as standing waves of the sound in the air within the tube. A tube being open (or closed) at both ends admits all integer harmonics. A tube being being open at one end and closed at the other end admits only all odd integer harmonics.

* To calculate `[v_m/s;k_(r/m);ω_(r/s);T_°C;s_m;fopenopen_Hz;fopenclose_Hz]` (Propagation speed of sound waves; Wave number; Angular frequency, Temperature; Frequency of harmonics in a tube open at both ends; Frequency of harmonics in a tube open at one end and close at the other end) from 8 known variables:
```rpl
λ=3_m f=110_Hz L=0,6_m ninteger=2 nodd=3 x=10_cm t=5_s sm=2e-6_m
@ Failing [ vsair=330. m/s k=2.09439 51023 9 r/m ω=691.15038 379 r/s T=-2.17345 88932 4 °C s=0.00000 04158 23 m fopenopen=550. Hz
fopenclose=412.5 Hz ]
@ C#25 NOT OK MSOLVER: "Bad argument type". SOLVE works for all unknowns except for s "Inconsistent units". Algebraic are OK.
'ROOT(ⒺSound Wave Harmonics;[vsair;k;ω;T;s;fopenopen;fopenclose];[1_m/s;1_(r/m);1_(r/s);1_°C;1_m;1_Hz;1_Hz])'
```

#### Beat Acoustics

In acoustics, a beat is an interference pattern between two sounds of slightly different frequencies, perceived as a periodic variation in amplitude whose rate is the difference of the two frequencies. The sum of two unit-amplitude sine waves can be expressed as a carrier wave of frequency `favg` whose amplitude is modulated by an envelope wave of frequency `fbeat`.

* To calculate `[favg_Hz;fbeat_Hz;s_m]` (Frequency average; Beat frequency; Longitudinal displacement) from 4 known variables:
```rpl
f1=400_Hz f2=402_Hz t=5_s sm=2e-6_m
@ Expecting [ favg=401. Hz fbeat=2. Hz s=0.00000 2 m ]
'ROOT(ⒺBeat Acoustics;[favg;fbeat;s];[1_Hz;1_Hz;1_m])'
```

#### Electromagnetic Waves

* To calculate `[f_Hz;k_(r/m);ω_(r/s);E_(N/C);B_T]` (Frequency; Wave number; Angular Frequency; Electric & Magnetic fields at `s` & `t`) from 4 known variables:
```rpl
λ=500_nm  Em=5_N/C  x=1e-8_m  t=5e-13_s
@ Failing [ f=5.99584 916⁳¹⁴ Hz k=12 566 370.6144 r/m ω=3.76730 31346 2⁳¹⁵ r/s E=-1.42063 55667 3 N/C B=-0.00000 00047 39 T ]
@ C#26 NOT OK MSOLVER: "Numerical precision lost". SOLVE works for f & ω but with "Sign reversal" and fails for B: "Inconsistent units"
@ But algebraics are OK and the unknown can be computed.
'ROOT(ⒺElectromagnetic Waves;[f;k;ω;E;B];[1_Hz;1_(r/m);1_(r/s);1_(N/C);1_T])'
```


## Relativity
The 109 variables in the Relativity section are:

* `α`: Light Doppler effect, light arrival angle in the rest frame
* `β`: Relativistic speed ratio
* `βe`: Escape velocity relativistic speed ratio
* `βp`: Plane velocity relativistic speed ratio
* `βg`: Ground velocity relativistic speed ratio
* `Δt`: Proper time interval ([Time Dilation](#Time Dilation)), or Duration of the circumnavigation trip at latitude `φ` ([Circumnavigating Airplanes](#Circumnavigating Airplanes))
* `Δtp`: Dilated time interval
* `ΔtpG`: Gravitationally dilated time interval
* `Δx`: Proper space interval
* `Δxp`: Contracted space interval
* `λ1`: Wavelength of the photon as measured by the observer at position `R1`
* `λ2`: Wavelength of the photon as measured by the observer at position `R2`  yyy
* `λ∞`: Wavelength of the photon as measured by the observer at infinity
* `γ`: Lorentz factor
* `γ21`: Factor of combined special and general relativity effects
* `γv1`: Lorentz factor for velocity `v1`
* `γv2`: Lorentz factor for velocity `v2`
* `γG`: Lorentz factor associated to gravitational dilation
* `γG1`: Lorentz factor associated to gravitational dilation at height `h1`
* `γG2`: Lorentz factor associated to gravitational dilation at height `h2`
* `ω`: Angular velocity associated to planet rotation (dim.: angle/time, in SI: r/s)
* `φ`: Latitude (dim.: angle)
* `θ` : Aberration of light, emission angle in the frame at rest
* `θp` : Aberration of light, emission angle in the moving frame
* `ΔτWE`: Time difference between westward and eastward flights
* `ΔτE`: Flight time in the eastward direction
* `ΔτW`: Flight time in the westward direction
* `Δτg`: Elapsed time variation due to the ground tangential velocity 
* `ΔτpE`: Elapsed time variation due to the plane altitude and velocity in the eastward direction
* `ΔτpW`: Elapsed time variation due to the plane altitude and velocity in the westward direction
* `As`: Schwarzschild  black hole surface area
* `ax`: X component of the acceleration
* `ay`: Y component of the acceleration
* `az`: Z component of the acceleration
* `apx`: Transformed x component of the acceleration observed in the moving frame
* `apy`: Transformed y component of the acceleration observed in the moving frame
* `apz`: Transformed z component of the acceleration observed in the moving frame
* `Bx`: X component of the magnetic field (dim.: mass/(time^2·current), in SI: tesla, T)
* `By`: Y component of the magnetic field (dim.: mass/(time^2·current), in SI: tesla, T)
* `Bz`: Z component of the magnetic field (dim.: mass/(time^2·current), in SI: tesla, T)
* `Bp`: Norm of the magnetic field (dim.: mass/(time^2·current), in SI: tesla, T)
* `Bpx`: Transformed x component of the magnetic field (dim.: mass/(time^2·current), in SI: tesla, T)
* `Bpy`: Transformed y component of the magnetic field (dim.: mass/(time^2·current), in SI: tesla, T)
* `Bpz`: Transformed z component of the magnetic field (dim.: mass/(time^2·current), in SI: tesla, T)
* `E`: Total energy or, Norm of the Electric field ([E & B Fields Transformation](#E & B Fields Transformation)) (dim.: force/charge, in SI: N/C=V/m)
* `Ep`: Transformed total energy
* `E0`: Total energy associated to the rest mass
* `Ex`: X component of the electric field (dim.: force/charge, in SI: N/C=V/m)
* `Ey`: Y component of the electric field (dim.: force/charge, in SI: N/C=V/m)
* `Ez`: Z component of the electric field (dim.: force/charge, in SI: N/C=V/m)
* `Epx`: Transformed x component of the electric field (dim.: force/charge, in SI: N/C=V/m)
* `Epy`: Transformed y component of the electric field (dim.: force/charge, in SI: N/C=V/m)
* `Epz`: Transformed z component of the electric field (dim.: force/charge, in SI: N/C=V/m)
* `f`: Light Doppler effect, frequency received in the frame at rest (dim.: 1/time, in SI: hertz, Hz)
* `fpr`: Light Doppler effect, frequency emitted in the moving frame (dim.: 1/time, in SI: hertz, Hz)
* `fs`: Wave frequency of the source (dim.: 1/time, in SI: hertz, Hz)
* `frl`: Relativistic longitudinal Doppler frequency (dim.: 1/time, in SI: hertz, Hz)
* `frt`: Relativistic transverse Doppler frequency (dim.: 1/time, in SI: hertz, Hz)
* `h1`: Height of point 1
* `h2`: Height of point 2
* `hp`: Altitude of plane (dim.: length)
* `K`: Kinetic energy
* `M`: Mass of planet
* `m0`: Rest mass
* `MGu`: Reduced gravitational mass given in geometrized units (dim.: length)
* `Mxearth`: Mass factor as a multiple of Earth mass
* `Mxsun`: Mass factor as a multiple of Sun mass
* `MxSagA`: Mass factor as a multiple of SagitariusA* mass
* `Pθ` = Light relativistic beaming, angular distribution of photon in the moving frame from a source isotropic and stationary
* `p`: Momentum (dim.: mass·speed, in SI: kg·m/s)
* `px`: X component of the momentum (dim.: mass·speed, in SI: kg·m/s)
* `py`: Y component of the momentum (dim.: mass·speed, in SI: kg·m/s)
* `pz`: Z component of the momentum (dim.: mass·speed, in SI: kg·m/s)
* `ppx`: Transformed x component of the momentum (dim.: mass·speed, in SI: kg·m/s)
* `ppy`: Transformed y component of the momentum (dim.: mass·speed, in SI: kg·m/s)
* `ppz`: Transformed z component of the momentum (dim.: mass·speed, in SI: kg·m/s)
* `PBH`: Black hole evaporation power (dim.: energy/time, in SI: watt, W)
* `R`: Planet radius
* `R1`: Radius to point 1
* `R2`: Radius to point 2
* `Remp`: Radius at which the photon is emitted
* `rs`: Schwarzschild  radius
* `rxearth`: Radius factor as a multiple of Earth radius
* `SBH`: Black hole entropy (dim.: energy/temperature, in SI: J/K)
* `Tday`: Day duration
* `tev`: Evaporation time of a black hole
* `TH`: Black hole temperature
* `tp`: Transformed time coordinate in the moving frame
* `txyr`: Duration factor as a multiple of a year
* `ux`: X component of the velocity
* `uy`: Y component of the velocity
* `uz`: Z component of the velocity
* `upx`: Transformed x component of the velocity observed in the moving frame
* `upy`: Transformed y component of the velocity observed in the moving frame
* `upz`: Transformed z component of the velocity observed in the moving frame
* `v1`: Velocity at height `h1`
* `v2`: Velocity at height `h2`
* `vg`: Tangential speed of the ground of a rotatong planet
* `Vs`: Schwarzschild  volume of a black hole
* `Vxsun`: Volume factor as a multiple of Sun volume
* `x`: X coordinate in the rest frame
* `y`: Y coordinate in the rest frame
* `z`: Z coordinate in the rest frame
* `xp`: Transformed X coordinate in the moving frame
* `yp`: Transformed Y coordinate in the moving frame
* `zp`: Transformed Z coordinate in the moving frame
* `v`: Velocity along the x axis
* `ve`: Escape velocity in a gravitational field
* `z`: Gravitational redshift parameter

The relativistic transformations are parametrized by the real constant `v` representing a velocity confined to the x-direction. The respective inverse transformation is then parameterized by the negative of this velocity.

#### Lorentz Transformation

The primed reference frame `[xp yp zp]` is travelling with velocity `v` in the positive x direction. Therefore, the y and z coordinates of the rest frame remain unchanged.

* To calculate `[β;γ;xp_m;tp_s;yp_m;zp_m]` (Relativistic speed ratio; Lorentz factor; Transformed time, x, y & z coordinate in the moving frame) from 5 known variables:
```rpl
x=1_m  y=2_m  z=3_m  t=4_s  v=239 833 966.4_m/s
@ Expecting [ β=0.8 γ=1.66666 66666 7 xp=-1.59889 31076 7⁳⁹ m tp=6.66666 66622 2 s yp=2. m zp=3. m ]
@ Failing [ β=0.8 γ=1.66666 66666 7 xp=959 335 865.6 m tp=6.66666 66622 2 s yp=2. m zp=3. m ]
@ C#27 NOT OK MSOLVE: hallucinates the value of xp. SOLVE for xp hallucinates also.
'ROOT(ⒺLorentz Transformation;[β;γ;xp;tp;yp;zp];[1;1;1_m;1_s;1_m;1_m])'
```

#### Time Dilation

The dilation comes from the fact that the Lorentz factor `γ` is greater or equal to one and the proper time interval is multiplied by this factor.

* To calculate `[β;γ;Δtp_s]` (Relativistic speed ratio; Lorentz factor; dilated time interval) from 3 known variables:
```rpl
Δt=4_s  v=239 833 966.4_m/s
@ Failing [ β=0.8 γ=1.66666 66666 7 Δtp=6.66666 66666 7 s ]
@ C#28 NOT OK MSOLVE: "Unable to solve for all variables". SOLVE for individual unknowns works.
'ROOT(ⒺLorentz Transformation;[β;γ;Δtp];[1;1;1_s])'
```

#### Space Contraction

The contraction comes from the fact that the Lorentz factor `γ` is greater or equal to one and the proper space interval is divided by this factor.

* To calculate `[β;γ;Δxp_m]` (Relativistic speed ratio; Lorentz factor; Contracted space interval) from 3 known variables:
```rpl
Δx=2_m  v=284 802 835.1_m/s
@ Expecting [ β=0.95 γ=3.20256 30761 Δxp=0.62449 97998 4 m ]
'ROOT(ⒺSpace Contraction;[β;γ;Δxp];[1;1;1_m])'
```

#### Velocity Superposition

These expressions replace the usual Galilean addition of velocities. It can be checked that superposing with `v = c` leads to `upx = c`, hence the impossibility to superpose velocities to go beyond the velocity limit `c`. Even if the velocity `v` is confined to the x-direction, all components of the observed velocity are transformed in the moving frame.

* To calculate `[β;γ;upx_(m/s);upy_(m/s);upz_(m/s)]` (Relativistic speed ratio; Lorentz factor; Transformed x, y & z component of the velocity observed in the moving frame) from 3 known variables:
```rpl
v=296 794 533.42_m/s  ux=284 802 835.1_(m/s)  uy=200 000 000_(m/s)  uz=250 000 000_(m/s)
@ Expecting [ β=0.99 γ=7.08881 20500 8 upx=-201 541 148.235 m/s upy=474 175 999.317 m/s upz=592 719 999.146 m/s ]
'ROOT(ⒺVelocity Superposition;[β;γ;upx;upy;upz];[1;1;1_(m/s);1_(m/s);1_(m/s)])'
```

#### Acceleration Superposition

Even if the velocity `v` is confined to the x-direction, all components of the observed acceleration are transformed in the moving frame.

* To calculate `[β;γ;apx_(m/s^2);apy_(m/s^2);apz_(m/s^2)]` (Relativistic speed ratio; Lorentz factor; Transformed x, y & z component of the acceleration observed in the moving frame) from 3 known variables:
```rpl
v=298 293 495.71_m/s  ax=100_(m/s^2)  ay=200_(m/s^2)  az=300_(m/s^2)  ux=284 802 835.1_(m/s)  uy=200 000 000_(m/s)  uz=250 000 000_(m/s)
@ Expecting [ β=0.995 γ=10.01252 34864 apx=0.64100 06334 63 m/s↑2 apy=4 700.07036 316 m/s↑2 apz=6 041.47314 191 m/s↑2 ]
@ Failing [ β=0.995 γ=10.01252 34864 apx=607.03954 8234 m/s↑2 apy=4 700.07036 316 m/s↑2 apz=6 041.47314 191 m/s↑2 ]
@ C#29 NOT OK MSOLVE: hallucibates the value of apx BUT SOLVE computes the correct value of apx
'ROOT(ⒺAcceleration Superposition;[β;γ;apx;apy;apz];[1;1;1_(m/s^2);1_(m/s^2);1_(m/s^2)])'
```

#### E & B Fields Transformation

* To calculate `[β;γ;Epx_(N/C);Epy_(N/C);Epz_(N/C);Bpx_T;Bpy_T;Bpz_T;E_(N/C);B_T;Ep_(N/C);Bp_T]` (Relativistic speed ratio; Lorentz factor; Transformed x, y & z component of the electric field & of the magnetic field;Norm of the Electric field & Magnetic field;Norm of the transformed Electric field & Magnetic field) from 7 known variables:
```rpl
v=298 293 495.71_m/s  Ex=100_(N/C)  Ey=200_(N/C)  Ez=300_(N/C)  Bx=150_T  By=250_T  Bz=350_T
@ Failing [ β=0.995 γ=10.01252 34864 Epx=100._N/C Epy=-1.04533 47190 7e12_N/C Epz=7.46667 66091 6e11_N/C Bpx=150_T Bpy=2 503.13088 158 T Bpz=3 504.38321 361 T E=374.16573 8677 N/C B=455.52167 8957 T E=1.28461 56120 6⁳¹² N/C Bp=4 309.16069 765 T ]
@ C#30 NOT OK MSOLVE & SOLVE & Algebraics: "Inconsistent units" see ISSUE #1356
'ROOT(ⒺE & B Fields Transformation;[β;γ;Epx;Epy;Epz;Bpx;Bpy;Bpz;E;B;Ep;Bp];[1;1;1_(N/C);1_(N/C);1_(N/C);1_T;1_T;1_T;1_(N/C);1_T;1_(N/C);1_T])'
```

#### Longitudinal Doppler Effect

* To calculate `[β;frl]` (Relativistic speed ratio; Transformed longitudinal Doppler frequency) from 2 known variables:
```rpl
v=298 293 495.71_m/s  fs=2e3_Hz
@ Expecting [ β=0.995 frl=100.12523 4864 Hz ]
'ROOT(ⒺLongitudinal Doppler Effect;[β;frl];[1;1_Hz])'
```

#### Transverse Doppler Effect

* To calculate `[β;γ;frt]` (Relativistic speed ratio; Lorentz factor; Transformed transverse Doppler frequency) from 2 known variables:
```rpl
v=298 293 495.71_m/s  fs=2e3_Hz
@ Expecting [ β=0.995 γ=10.01252 34864 frt=20 025.04697 29 Hz ]
'ROOT(ⒺTransverse Doppler Effect;[β;γ;frt];[1;1;1_Hz])'
```

#### Light Propagation

* To calculate `[β;γ;fp;θp;Pθ]` (Relativistic speed ratio; Lorentz factor; Transformed Doppler frequency; Emission angle in the moving frame for light aberration; Angular distribution of photon in the moving frame from a source isotropic and stationary) from 4 known variables:
```rpl
v=298 293 495.71_m/s  f=2e3_Hz  α=20_°  θ=10_°
@ Failing [ β=0.995 γ=10.01252 34864 fpr=38 748.34889 97 Hz θp=120.44203 7302 ° Pθ=2.14021 57038 6 ]
@ C#31 NOT OK MSOLVE: "Inconsistent units". Algebraics: OK
'ROOT(ⒺLight Propagation;[β;γ;fpr;θp;Pθ];[1;1;1_Hz;1_°;1])'
```

#### Energy & Momentum

The total relativistic energy `E` and the norm of the momentum `p` form the invariant `mo·c^2` which remains the same in all frames. The kinetic energy `K` is the difference between the total relativistic energy `E` and the rest energy `E0 = mo·c^2`.

* To calculate `[β;γ;ppx_(kg*(m/s));ppy_(kg*(m/s));ppz_(kg*(m/s));Ep_J;E_J;K_J]` (Relativistic speed ratio; Lorentz factor; Transformed x, y & z component of the momentum, Transformed total energy; Total & Kinetic energy of the moving mass) from 5 known variables:
```rpl
v=299 192 873.084 m/s  px=10_(kg*(m/s))  py=20_(kg*(m/s))  pz=30_(kg*(m/s))  E=1.42176 77735 4e19_J
@ Failing [ β=0.998 γ=15.81929 99292 ppx=-7.48730 91346 7⁳¹¹ kg·m/s ppy=20_(kg*(m/s)) ppz=30_(kg*(m/s)) Ep=2.24913 70834 6⁳²⁰ J E0=8.98755 17873 9⁳¹⁷ J m0=10. kg p=3.92123 95184⁳⁹ kg/s K= 1.33189 22556 7⁳¹⁹ J ]
@ C#32 NOT OK MSOLVE & SOLVE: "Inconsistent units". Algebraics: OK
'ROOT(ⒺEnergy & Momentum;[β;γ;ppx;ppy;ppz;Ep;E0;m0;p;K];[1;1;1_(kg*(m/s));1_(kg*(m/s));1_(kg*(m/s));1_J;1_J;1_kg;1_(kg*(m/s));1_J])'
```

#### Ultrarelativistic Cases

* **Example 1** In the 27 km circonference accelerator of LHC, protons are accelerated to kinetic energy of 6.8 TeV. To calculate `[E0_J;γ;β;v_m/s;Δt_s;Δxp_m]` (Rest energy; Lorentz factor; Relativistic speed ratio; Speed; Proper time; Contracted space interval) from 5 known variables, one can calculate the speed, the contracted space interval and proper time of the protons:
```rpl
K=6.8_TeV  m0='Ⓒmp'  Δx=27_km  Δtp='Δx/(299 792 455.147_m/s)'  Δtp=0.00009 00623 07_s
@ Failing [ E0=1.50327 76180 2⁳⁻¹⁰ J γ=7 248.36782 709 β=0.99999 99904 83 v=299 792 455.147 m/s Δt=0.00000 00124 25 s Δxp=3.72497 65249 3 m ]
@ C#33 NOT OK MSOLVE & SOLVE: "Divide by zero". Algebraics: OK
'ROOT(ⒺUltrarelativistic Cases;[E0;γ;β;v;Δt;Δxp];[1_J;1;1;1_(m/s);1_s;1_m])'
```
* **Example 2** The "Oh-My-God" particle (probably a proton) had a kinetic energy of 3.2e20 eV. To calculate `[E0_J;γ;β;v_m/s;Δt_s;Δxp_m]` (Rest energy; Lorentz factor; Relativistic speed ratio; Speed; Proper time; Contracted space interval) from 5 known variables, in order to calculate the speed, the contracted space interval and proper time of the proton, the precision needs to be set to 32 digits and 28 significant digits:
```rpl
32 PRECISION 28 SIG K=3.2e20_eV  m0='Ⓒmp'  Δx=100_km  Δtp='Δx/(299 792 457.99999 99999 99998 7113_m/s)'  Δtp=0.00033 35640 95198 15204 95755 781_s
@ Failing [ E0=1.50327 76180 161⁳⁻¹⁰ J γ=3.41052 60362 89408 32603 82⁳¹¹ β=0.99999 99999 99999 99999 99957 014 v=299 792 457.99999 99999 99998 7113 m/s Δt=9.78042 95187 57283 93430 7331⁳⁻¹⁶ s Δxp=0.00000 02932 09900 57240 03256 07 m ]
@ C#33 NOT OK MSOLVE & SOLVE: "Divide by zero". Algebraics: OK
'ROOT(ⒺUltrarelativistic Cases;[E0;γ;β;v;Δt;Δxp];[1_J;1;1;1_(m/s);1_s;1_m])'
```

#### Gravitational Time Dilation

* To calculate `[ve_m/s;βe;γG;ΔtpG_s]` (Excape speed; Relativistic escape speed ratio; Lorentz factor associated to gravitational dilation; Gravitational dilated time interval) from 3 known variables:
```rpl
<<<<<<< HEAD
M=2.32e30_kg  r=6.96e3_m  Δt=1e6_s
=======
M=2.32e30_kg  r=6.96e3_m  Δt=1e6_s  
>>>>>>> f8f70a25
@ Expecting [ ve=210 912 146.007 m/s βe=0.70352 71914 92 γG=1.40712 61408 1 ΔtpG=1 407 126.14081 s ]
'ROOT(ⒺGravitational Time Dilation;[ve;βe;γG;ΔtpG];[1_m/s;1;1;1_s])'
```

#### Gravitational Redshift

* To calculate `[rs_m;λ∞_nm;z;λ1_nm;zNL]` (Schwarzschild  radius; Wavelength of the photon as measured by the observer at infinity; Gravitational redshift; Wavelength of the photon as measured by the observer at position R1) from 7 known variables:
```rpl
λe=550_nm  λ2=550_nm  M=2.32e30_kg  Remp=70_km  R2=50e6_km  R1=10e6_km  M=4.10227 55e30_kg
@ Failing [ rs=6 091.27004 242 m λ∞=575.61435 4886 nm z=4.65715 54338 2⁳⁻²  λ1=549.99986 5992 nm zNL=4.35090 71731 6⁳⁻² ]
@ C#34  MSOLVER: "Inconsistent units". SOLVER: "Bad argument type"
'ROOT(ⒺGravitational Redshift;[rs;λ∞;z;λ1;zNL];[1_m;1_nm;1;1_nm;1])'
```

#### Circumnavigating Airplanes

It is assumed that the planes are circumnavigating at the same altitude `h`, same latitude `φ` and the during same flight duration `Δt` measured in the airplanes. The ground is rotating with the planet at the angular frequency `ω`. The Schwarzschild metric is taken into account. The calculation should formally invokes an integral for the elapsed proper time along a path and is approximated here to the first order in speed since the velocities of the plane `vp` and the planet ground `vg` are << `c` (slow airplanes over a slow rotating planet).

* **Example 1** To calculate for a standard jet (500_mph) `[Δt_s;vg_m/s;βp;βg;MGu_m;Δτg_ns;ΔτpE_ns;ΔτpW_ns;ΔτE_ns;ΔτW_ns;ΔτWE_ns]` (Flight time duration of the circumnavigation trip at latitude `φ`; Ground speed of rotating earth at latitude `φ`; Plane speed ratio; Ground speed ratio; Reduced gravitational mass given in geometrized units; Elapsed time variation due to the ground tangential velocity; Elapsed time variation due to the plane altitude and velocity in the Eastward & Westward direction; Flight time in the Eastward & Westward direction; Time difference between westward and eastward flights) from 6 known variables (maintain 24 digits of precision):
```rpl
24 PRECISION 24 SIG vp=223.52 m/s  Tday=86400_s  R=6371e3_m  hp=1e4_m  M=5.972168e24_kg  φ=7_°
@ Expecting [ Δt=177 754.98724 19224 92543 01 s vg=459.85873 55128 99485 33812 3 m/s βp=0.00000 07455 82465 58690 9446 βg=0.00000 15339 23630 30326 6272 MGu=0.00443 38913 88656 93479 3177 m Δτg=177 754.98711 80049 56503 649 s ΔτpE=177 754.98711 79461 27621 65 s ΔτpW=177 754.98711 83527 12492 033 s ΔτE=-58.82888 19990 00000 00000 03 ns ΔτW=347.75598 83839 99999 99999 7 ns ΔτWE=406.58487 03829 99999 99999 6 ns ]
'ROOT(ⒺCircumnavigating Airplanes;[Δt;vg;βp;βg;MGu;Δτg;ΔτpE;ΔτpW;ΔτE;ΔτW;ΔτWE];[1_s;1_m/s;1;1;1_m;1_s;1_s;1_s;1_ns;1_ns;1_ns])'
@ IMPORTANT NOTE if I use less compatible units (see below) MSOLVER & SOLVER: "Inconsistent units". SOLVER: "Bad argument type".
24 PRECISION 24 SIG vp=500_mph  Tday=86400_s  R=6371_km  hp=1e4_m  M=5.972168e24_kg  φ=7_°
```
* **Example 2** To calculate for the circumnavigation of the Concorde at maximal speed (Mach 2.04) flying at an altitude of 60000 feet `[Δt_s;vg_m/s;βp;βg;MGu_m;Δτg_ns;ΔτpE_ns;ΔτpW_ns;ΔτE_ns;ΔτW_ns;ΔτWE_ns]` (Flight time duration of the circumnavigation trip at latitude `φ`; Ground speed of rotating earth at latitude `φ`; Plane speed ratio; Ground speed ratio; Reduced gravitational mass given in geometrized units; Elapsed time variation due to the ground tangential velocity; Elapsed time variation due to the plane altitude and velocity in the Eastward & Westward direction; Flight time in the Eastward & Westward direction; Time difference between westward and eastward flights) from 6 known variables (maintain 24 digits of precision):
```rpl
24 PRECISION 24 SIG vp=605.27777 77777 77777 77777_m/s  Tday=86400_s  R=6371e3_m  hp=18288_m  M=5.972168e24_kg  φ=12_°
@ Expecting [ Δt=64 689.99803 65516 53654 321 s vg=453.18771 12964 44358 64443 2 m/s βp=0.00000 20189 89342 87992 5866 βg=0.00000 15116 71488 73519 8112 MGu=0.00443 38913 88656 93479 3177 m Δτg=64 689.99799 14567 97869 7596 s ΔτpE=64 689.99799 12563 75377 464 s ΔτpW=64 689.99799 16512 49416 6709 s ΔτE=-200.42249 22956 00000 00000 3 ns ΔτW=194.45154 69112 99999 99999 7 ns ΔτWE=394.87403 92068 99999 99999 9 ns ]
'ROOT(ⒺCircumnavigating Airplanes;[Δt;vg;βp;βg;MGu;Δτg;ΔτpE;ΔτpW;ΔτE;ΔτW;ΔτWE];[1_s;1_m/s;1;1;1_m;1_s;1_s;1_s;1_ns;1_ns;1_ns])'
```

#### Clocks at different heights

It is assumed that the two clocks are at rest with respect to the ground at a latitude `φ` and are rotating with the planet at the angular frequency `ω`. The clocks are at their respective heights `h1` and `h2` for instance at the bottom & top of a mountain. For simplicity, the planet is assumed to have a spherical distribution. The Schwarzschild metric is taken into account. The calculation should formally invoke an integral for the elapsed proper time along a path and is approximated here to the first order in speed since the tangential velocities at height `h1` and `h2` are << `c` (slow rotating planet).

* **EXAMPLE** (Earth): To calculate `[ω_r/s;v1_m/s;v2_m/s;MGu_m;γv1;γv2;γG1;γG2;γ21]` (Angular velocity associated to planet rotation; Velocity at height `h1` & `h2` and latitude `φ`; Reduced gravitational mass given in geometrized units; Lorentz factor for velocity `v1` & `v2`; Lorentz factor associated to gravitational dilation at height `h1` & `h2`; Factor of combined special and general relativity effects) from 6 known variables (maintain 24 digits of precision & choose `h2 > h1`):
```rpl
24 PRECISION 24 SIG  Tday=86400_s  R=6371e3_m  h1=0_m  h2=2000_m  M=5.972168e24_kg  φ=15_°
@ Expecting [ ω=0.00007 27220 52166 43039 9022 r/s v1=447.52521 41595 73890 38467 9 m/s v2=447.66570 23762 30482 40802 8 m/s MGu=0.00443 38913 88656 93479 3177 m γv1=1.00000 00000 01114 20118 646 γv2=1.00000 00000 01114 90084 182 γG1=1.00000 00006 95949 04933 059 γG2=1.00000 00006 95730 64385 435 γ21=1.00000 00000 00217 70582 07 ]
'ROOT(ⒺClocks at different heights;[ω;v1;v2;MGu;γv1;γv2;γG1;γG2;γ21];[1_r/s;1_m/s;1_m/s;1_m;1;1;1;1;1])'
```
* **CONSEQUENCE** To check the validity of a well-known APPROXIMATION which is valid when `Δh/R < 0.1%` => special relativity corrections are negligible which means `ABS(γv1/γv2-1) < 0.1%` => `γ21=γG1/γG2` Then the APPROXIMATE RESULT is `γG1/γG2 ≈ 1 + gloc*Δh/Ⓒc^2` with `gloc=ⒸG*M/R^2`. Let's verify precisely these relations in 3 steps with the final CONSEQUENCE:
```rpl
Δh='ABS((h2_m)-(h1_m))'  gloc='ⒸG*(M_kg)/((R_m)+(h1_m))^2'  approx1='ABS(γG1/γG2-1)'  approx2='gloc*Δh/Ⓒc^2'
@ The prerequisite condition & its direct consequence are satisfied by:
'(Δh_m)/((R_m)+(h1_m)) < 0.1/100'   'ABS(γv1/γv2-1) < 0.1/100'
@ The APPROXIMATION is then checked by:
'→NUM(ABS(approx1/approx2-1)) < 0.1/100'
@ The important CONSEQUENCE is that the following value is the RATE OF TIME DILATION per meter of height due to a gravitational field `gloc`:
'→NUM(gloc/Ⓒc^2)'
```

#### B H Schwarzschild Geometry

* For Sagittarius A*, the supermassive black hole at the Galactic Center of the Milky Way to calculate `[rs_m;ve_(m/s);Vs_(m^3);Vxsun;rxearth;Mxsun;Mxearth]` (Schwarzschild radius; Escape velocity; Schwarzschild volume; Factor multiplicative of Sun volume, of Earth radius, of Sun mass & of Earth mass) from 3 known variables (maintain 24 digits of precision):
```rpl
M=8.54e36_kg  r=12e9_m  V=8.54105 09309e30_m^3
@ Failing [ rs=1.26806 32044 9⁳¹⁰ m ve=308 177 217.955 m/s Vs=8.54105 09309⁳³⁰ m↑3 Vxsun=6 048.90292 557 rxearth=1 883.53476 691 Mxsun=4 294 694.49334 Mxearth=1.42996 64711 4⁳¹² ]
@ NOTE that the fact that `ve > Ⓒc` which is unphysical, prooves that we are probably in the presence of a blach hole
@ C#35 NOT OK MSOLVER: "Constant ?". Solve: "Bad argument type". Problems with scientific notation were corrected. TO BE CHECKED.
'ROOT(ⒺB H Schwarzschild Geometry;[rs;ve;Vs;Vxsun;rxearth;Mxsun;Mxearth];[1_m;1_(m/s);1_(m^3);1;1;1;1])'
```

#### B H Thermodynamics

* **Example 1** For M31*, the supermassive black hole at the Galactic Center of Andromeda Galaxy to calculate `[rs_m;As_(m^2);TH_K;PBH_W;SBH_(J/K);tev_s;Mxsun;MxSagA;Mxearth;txyr]` (Schwarzschild radius; Schwarzschild area; Black hole temperature; Black hole evaporation power; Black hole entropy; Evaporation time; Factor multiplicative of Sun mass, of Sagittarius A* mass & of Earth mass; Multiplicative factor of a year) from 2 known variables (maintain 24 digits of precision):
```rpl
M=1.708e45_kg  t=4.18902 53989e119_s
@ Failing [ rs=2.53612 64089 8⁳¹⁸ m As=8.08261 06149 9⁳³⁷ m↑2 TH=7.18505 89680 3⁳⁻²³ K PBH=1.22150 43668 5⁳⁻⁵⁸ W SBH=1.06824 02553 1⁳⁸⁴ J/K tev=4.18902 53989⁳¹¹⁹ s Mxsun=8.58938 89866 7⁳¹⁴ MxSagA=200 000 000. Mxearth=2.85993 29422 7⁳²⁰ Txyr=1.32742 20469 6⁳¹¹² ]
@ C#36 NOT OK MSOLVER: "Constant ?". Solve: "Bad argument type". Problems with scientific notation were corrected. TO BE CHECKED.
'ROOT(ⒺB H Thermodynamics;[rs;As;TH;PBH;SBH;tev;Mxsun;MxSagA;Mxearth;txyr];[1_m;1_(m^2);1_K;1_W;1_(J/K);1_s;1;1;1;1])'
```
* **Example 1** For a small black hole having the mass of 1000_kg, to calculate `[rs_m;As_(m^2);TH_K;PBH_W;SBH_(J/K);tev_s;Mxsun;MxSagA;Mxearth;txyr]` (Schwarzschild radius; Schwarzschild area; Black hole temperature; Black hole evaporation power; Black hole entropy; Evaporation time; Factor multiplicative of Sun mass, of Sagittarius A* mass & of Earth mass; Multiplicative factor of a year) from 2 known variables (maintain 24 digits of precision):
```rpl
M=1000_kg  t=8.40716 15834 7⁳⁻⁸ s
@ Failing [ rs=1.48485 15275⁳⁻²⁴ m As=2.77061 33606 7⁳⁻⁴⁷ m↑2 TH=1.22720 80717 4⁳²⁰ K PBH=3.56345 07152 6⁳²⁶ W SBH=0.36617 88084 J/K tev=8.40716 15834 7⁳⁻⁸ s Mxsun=5.02891 62685 4⁳⁻²⁸ MxSagA=1.17096 01873 5⁳⁻³⁴ Mxearth=1.67443 38069 5⁳⁻²² Txyr=2.66406 87452 4⁳⁻¹⁵ ]
@ C#36 NOT OK MSOLVER: "Constant ?". Solve: "Bad argument type". Problems with scientific notation were corrected. TO BE CHECKED.
'ROOT(ⒺB H Thermodynamics;[rs;As;TH;PBH;SBH;tev;Mxsun;MxSagA;Mxearth;txyr];[1_m;1_(m^2);1_K;1_W;1_(J/K);1_s;1;1;1;1])'
```

## Modern Physics
The 37 variables in the Modern Physics section are:

* `β`: Velocity relativistic speed ratio
* `φ`: Work function of the substance (dim.: energy, in SI: eV)
* `θ`: Diffused photon angle of deflection (Photoelectric Effect, Compton Effect), or Angle between incident photon and cristallographic plane (DeBroglie Wave)
* `γ`: Lorentz relativistic factor
* `%rFr12`: Relative % of change between distribution fractions integrated from f1 to f2
* `%rFr34`: Relative % of change between distribution fractions integrated from f3 to f4
* `λ`: Wavelength of the incident photon (Compton Effect)
* `λp`: Wavelength of the diffused photon
* `A`: Area, or Total activity (Radioactivity) (dim.: number of decay/time, in SI: becquerel, Bq)
* `d`: Interatomic distance between cristallographic plane
* `En`: Electron energy in level n (dim.: energy, in SI: eV)
* `Enp`: Electron energy in level np (dim.: energy, in SI: eV)
* `ebfafb`: Emissive power in the range fa to fb (dim.: energy/time·area, in SI: W/m^2)
* `eb`: Total emissive power for the entire Planck spectrum (dim.: energy/time·area, in SI: W/m^2)
* `Eph`: Photon energy (dim.: energy; in SI: eV)
* `f`: Frequency of the photon (dim.: 1/time, in SI: hertz, Hz)
* `f0`: Threshold frequency (dim.: 1/time, in SI: hertz, Hz)
* `f1, f2`: Lower and upper frequency limits of integration (dim.: 1/time, in SI: hertz, Hz)
* `f3, f4`: Lower and upper frequency limits of integration (dim.: 1/time, in SI: hertz, Hz)
* `fpeak`: Frequency of maximum emissive power for the Planck distribution (dim.: 1/time, in SI: hertz, Hz)
* `Frfafb`: Fraction of total emissive power in the range fa to fb
* `FrPl12`: Fraction of Planck emissive power in the range f1 to f2
* `FrWn12`: Fraction of Wien emissive power in the range f1 to f2
* `FrRJ12`: Fraction of Rayleign-Jeans emissive power in the range f1 to f2
* `FrPl34`: Fraction of Planck emissive power in the range f3 to f4
* `FrWn34`: Fraction of Wien emissive power in the range f3 to f4
* `FrRJ34`: Fraction of Rayleign-Jeans emissive power in the range f3 to f4
* `K`: Kinetic energy of ejected electron (dim.: energy; in SI: eV)
* `Kmax`: Maximum kinetic energy of photoelectron (dim.: energy; in SI: eV)
* `p`: Momentum (dim.: mas·speed, in SI: kg·m/s)
* `m`: Mass
* `q`: Heat transfer rate (dim.: energy/time, in SI: watt, W)
* `r`: Radius of electron orbit in level n
* `T`: Temperature
* `V0`: Stopping potential (dim.: energy/charge, In SI: volt,V)

#### Planck & Wien Comparison

In this section, two comparisons are done between the Planck and Wien spectral distributiona. Based on a incomplete thermodynamic argument, the latter is an approximation of the true Planck law describing the spectral distribution for the light emitted by a black-body. The choice of temperature `T` determines the frequency ranges for integration between `f1` and `f2`, or between `f3` and `f4`. One shall determine in which frequency interval both distribution differs notably or agree. The asymptotic agreement for large frequency is clearly illustrated in the picture. The user is free to choose one or the other comparison fractions (replacing it in `Frfafb`) to compute the corresponding enissive power and the heat transfer rate from the black-body.

![Planck & Wien Comparison](img/Planck&Wien_Distributions.bmp)

#### Planck & Rayleigh-Jeans Comparison

In this section, two comparisons are done between the Planck and Rayleigh-Jeans spectral distributiona. Based on the equipartition theorem argument, the latter is an approximation of the true Planck law describing the spectral distribution for the light emitted by a black-body. The choice of temperature `T` determines the frequency ranges for integration between `f1` and `f2`, or between `f3` and `f4`. One shall determine in which frequency interval both distribution agree or differs considerably, leading to a divergence called UV catastrophy corresponding to unphysical fractions greather than one. The asymptotic agreement for small frequency is clearly illustrated in the picture. The user is free to choose one or the other comparison fractions (replacing it in `Frfafb`) to compute the corresponding enissive power and the heat transfer rate from the black-body.

![Planck & Rayleigh-Jeans Comparison](img/Planck&Rayleigh-Jeans_Distributions.bmp)

#### Photoelectric Effect

Einstein explained the photoelectric effect with the energy quantification of the electromagnetic wave. The photoelectron is then emitted only if the energy `E` of the incident photon is greather or equal to the work function `φ` of the material. A simple energy budget equation determines the maximum kinetic energy `Kmax` of the photoelectron.

#### Compton Effect

In the Compton effect, both energy and momentum are conserved during the collision of the incident photon and the electron, which underlines the fact that the photon must henceforth be considered as a particle. When a high frequency `f` (or energy `E = hf`) photon scatters due to an interaction with a charged particle, there is a decrease in the energy of the photon emitted at an angle `θ` and thus, an increase in its wavelength `λp`. The energy of the ejected electron `Kmax` is relativist.

#### De Broglie Wave

At all scales where measurements have been possible, matter exhibits wave-like behavior (e.g. Young interference for protons, even for molecules). More precisely, a beam of neutron can be diffracted just like a beam of light or a water wave as it is the case in the Bragg diffraction. Here, the interference is constructive when the phase difference between the matter wave reflected off different atomic planes at an angle `θ` is a multiple of 2π, giving the Following condition: `2·d·SINθ = n·λ` with `n` integer and where `θ` is mesured between the refected waves trajectory and the atomic plane.

#### Bohr Atomic Model

## Nuclear Physics
The 39 variables in the Nuclear Physics section are:

* `λ`: Decay constant (Radioactivity) (dim.: 1/time, in SI: s^-1)
* `A`: Total activity (Radioactivity) (dim.: number of decay/time, in SI: becquerel, Bq), or Mass number (Nuclear Physics)
* `AXα`: Mass number of the radionuclide X undergoing α decay
* `AYα`: Mass number of the daughter nuclide Y from α decay
* `AXβ⊖`: Mass number of the radionuclide X undergoing β- decay
* `AYβ⊖`: Mass number of the daughter nuclide Y from β- decay
* `AXβ⊕`: Mass number of the radionuclide X undergoing β+ decay
* `AYβ⊕`: Mass number of the daughter nuclide Y from β+ decay
* `Aa`: Mass number of the incident nuclide or particle a
* `Ab`: Mass number of the product nuclide or particle b
* `AX`: Mass number of the reactant nuclide X
* `AY`: Mass number of the product nuclide Y
* `A0`: Initial total activity (dim.: number of decay/time, in SI: becquerel, Bq)
* `EB`: Nuclear binding energy (dim.: energy, in SI: MeV)
* `EBse`: Semiempirical nuclear binding energy (dim.: energy, in SI: MeV)
* `ma`: Mass of incident nuclide or particle a (In SI: u)
* `mb`: Mass of outgoing nuclide or particle b (In SI: u)
* `mX`: Mass of reactant neutral atom X (In SI: u)
* `mY`: Mass of product neutral atom X (In SI: u)
* `MW`: Mass weight (dim.: mass/mol, in SI: g/mol)
* `N`: Number of nucleid (Radioactivity), or Number of neutron (Nuclear Physics)
* `N0`: Initial number of nucleid
* `Q`: Net energy balance of a nuclear reaction (dim.: energy, in SI: MeV)
* `Qα`: Net energy balance of an α decay (dim.: energy, in SI: MeV)
* `Qβ⊖`: Net energy balance of a β- decay (dim.: energy, in SI: MeV)
* `Qβ⊕`: Net energy balance of a β+ decay (dim.: energy, in SI: MeV)
* `R`: Radius of the nucleus having `A` nucleons
* `T1/2`: Half-life of radionuclide (dim.: time)
* `Z`: Number of proton
* `ZXα`: Proton number of the radionuclide X undergoing α decay
* `ZYα`: Proton number of the daughter nuclide Y from α decay
* `ZXβ⊖`: Proton number of the radionuclide X undergoing β- decay
* `ZYβ⊖`: Proton number of the daughter nuclide Y from β- decay
* `ZXβ⊕`: Proton number of the radionuclide X undergoing β+ decay
* `ZYβ⊕`: Proton number of the daughter nuclide Y from β+ decay
* `Za`: Proton number of the incident nuclide or charge of the incident particle a
* `Zb`: Proton number of the incident nuclide or or charge of the product particle b
* `ZX`: Proton number of the reactant nuclide X
* `ZY`: Proton number of the product nuclide Y

For all nuclear reactions, including nuclear decays, we have charge conservation `Zp = Z` and mass number conservation `Mp = M` (the same number of nucleons). This therefore requires assigning numbers A and Z to incident particles `a` and `b` whether they are for example gamma photons or neutrinos (`A = 0`, Z = 0`), positrons (`A = 0`, Z = +1`) or others. The reaction energy `Q` is always calculated with the mass-energy equivalence by the mass difference between the reactants and the products. For instance, spontaneous decays and fissions are always exothermic `Q > 0` while some nuclear reactions like can also be endothermic `Q < 0` (like nucleosynthesis of heavy elements). The mass difference should be computed with at least 8 significant digits because reactants and products masses can be of the same order of magnitude.

#### Radioactivity

#### Radius & Binding Energy

#### α Decay

#### β⊖ Decay

#### β⊕ Decay

#### General Nuclear Reaction<|MERGE_RESOLUTION|>--- conflicted
+++ resolved
@@ -486,17 +486,12 @@
 * To calculate `[I_A]` (Current) from 5 known variables:
 ```rpl
 Vi=0_V  Vf=5_V  R=50_Ω  L=50_mH  t=75_μs
-<<<<<<< HEAD
-@ Expecting [ I=7.22565 13671 4⁳⁻³ A ]
-'ROOT(ⒺRL Transient;[I];[1_A])'
-=======
 @ Expecting [ I=-2.⁳⁻²³ A ]
 @ Failing [ I=7.22565 13671 4⁳⁻³ A ]
 @ C#1 NOT OK. MSOLVER gives "Inconsistent units" BUT if I try the eqn alone (see 2nd call to ROOT, I got wrong value
 @ AND algebraic OK: '1/(R_Ω)*((Vf_V)-((Vf_V)-(Vi_V))*EXP(-((t_μs)*(R_Ω)/(L_mH))))'=7.22565 13671 4⁳⁻³ A
 'ROOT(ⒺRL Transient;[I];[1_A])'
 'ROOT([(I_A)=1/(R_Ω)*((Vf_V)-((Vf_V)-(Vi_V))*EXP(-((t_μs)*(R_Ω)/(L_mH))))];[I];[1_A])'
->>>>>>> f8f70a25
 ```
 
 ### Resonant Frequency
@@ -504,12 +499,6 @@
 * To calculate `[ω0;Qs;Qp;f0]` (Resonant pulsation; Parallel & Series quality factors; Resonant frequency) from 3 known variables:
 ```rpl
 L=500_mH  C=8_μF  R=10_Ω
-<<<<<<< HEAD
-@ Expecting [ ω0=500. r/s Qs=25. Qp=0.04 f0=79.57747 15459 Hz ]
-'ROOT(ⒺResonant Frequency;[ω0;Qs;Qp;f0];[1_r/s;1;1;1_Hz])'
-```
-
-=======
 @ Failing [ ω0=500. r/s Qs=25. Qp=0.04 f0=79.57747 15459 Hz ]
 @ C#2 NOT OK. MSOLVER & SOLVER Error: "Inconsistent units" but units are OK and it computes algebraically
 'ROOT(ⒺResonant Frequency;[ω0;Qs;Qp;f0];[1_r/s;1;1;1_Hz])'
@@ -518,7 +507,6 @@
     "  'Qp=(R_Ω)* UBASE(√((C_μF)/(L_mH)))' "
     "  '(ω0_(r/s))=2*(Ⓒπ_r)*(f0_Hz)' "
     "  '(ω0_(r/s))=(1_r)/√((L_mH)*(C_μF))' "
->>>>>>> f8f70a25
 ### Plate Capacitor
 
 ![Plate Capacitor](img/PlateCapacitor.bmp)
@@ -533,15 +521,9 @@
 ```
 
 ### Cylindrical Capacitor
-<<<<<<< HEAD
 
 ![Cylindrical Capacitor](img/CylindricalCapacitor.bmp)
 
-=======
-
-![Cylindrical Capacitor](img/CylindricalCapacitor.bmp)
-
->>>>>>> f8f70a25
 * To calculate `[C_μF;ΔV_V]` (Capacitance; Voltage) from 5 known variables:
 ```rpl
 εr=1  Q=75_μC  ro=1_cm  ri=.999_cm  L=10_cm
@@ -573,7 +555,6 @@
 ```
 
 ### Sinusoidal Voltage
-<<<<<<< HEAD
 
 * To calculate `[ω_r/s;V_V]` (Pulsation, voltage) from 4 known variables:
 ```rpl
@@ -584,18 +565,6 @@
 
 ### Sinusoidal Current
 
-=======
-
-* To calculate `[ω_r/s;V_V]` (Pulsation, voltage) from 4 known variables:
-```rpl
-Vmax=110_V  t=30_μs  f=60_Hz  φ=15_°
-@ Expecting [ ω=376.99111 8431 r/s V=29.66992 85671 V ]
-'ROOT(ⒺSinusoidal Voltage;[ω;V];[1_r/s;1_V])'
-```
-
-### Sinusoidal Current
-
->>>>>>> f8f70a25
 * To calculate `[I_A;f_Hz]` (Current; Frequency) from 4 known variables:
 ```rpl
 t=3.2_s  Imax=10_A  ω=636_r/s  φ=30_°
@@ -789,7 +758,6 @@
 @ Expecting [ τ=1.10168 29849 6⁳⁻³ ft·lbf Ki=-2.⁳⁻²³ ft·lbf W=6.92207 83442 6⁳⁻³ ft·lbf Kf=6.92207 83442 6⁳⁻³ ft·lbf at=8.50694 44444 4⁳⁻⁴ ft/s↑2 Ni=-2.⁳⁻²³ rpm ωf=11.48681 38076 r/min t=1.09398 22673 9 min Nf=0.29096 43928 17 rpm Pavg=1.91739 80792 8⁳⁻⁷ hp ]
 'ROOT(ⒺAngular Mechanics;[τ;Ki;W;Kf;at;Ni;ωf;t;Nf;Pavg];[1_ft*lbf;1_ft*lbf;1_ft*lbf;1_ft*lbf;1_ft/s^2;1_rpm;1_r/min;1_min;1_rpm;1_hp])'
 ```
-<<<<<<< HEAD
 
 ### Centripetal Force
 
@@ -817,35 +785,6 @@
 
 ![1D Elastic Collisions](img/1DElasticCollisions.bmp)
 
-=======
-
-### Centripetal Force
-
-* To calculate `[ω_r/s;F_N;v_m/s;ar_m/s]` (Various dynamical variables) from 3 known variables:
-```rpl
-m=1_kg  r=5_cm  N=2000_Hz
-@ Expecting [ ω=12 566.37061 44 r/s F=7 895 683.52087 N v=628.31853 0718 m/s ar=7 895 683.52087 m/s↑2 ]
-'ROOT(ⒺCentripetal Force;[ω;F;v;ar];[1_r/s;1_N;1_m/s;1_m/s^2])'
-```
-
-### Hooke’s Law
-
-The force is that exerted by the spring.
-
-![Hooke’s Law](img/Missing name.bmp)
-
-* To calculate `[F_lbf;W_ft*lbf]` (Force; Work) from 2 known variables:
-```rpl
-k=1725_lbf/in  x=1.25_in
-@ Expecting [ F=-2 156.25 lbf W=-112.30468 75 lbf·ft ]
-'ROOT(ⒺHooke’s Law;[F;W];[1_lbf;1_ft*lbf])'
-```
-
-### 1D Elastic Collisions
-
-![1D Elastic Collisions](img/1DElasticCollisions.bmp)
-
->>>>>>> f8f70a25
 * To calculate `[v1f_m/s;v2f_m/s]` (Final velocities of mass `m1` & `m2`) from 3 known variables:
 ```rpl
 m1=10_kg  m2=25_kg  v1i=100_m/s
@@ -1094,7 +1033,6 @@
 ```
 
 ### Conduction
-<<<<<<< HEAD
 
 ![Conduction](img/Conduction.bmp)
 
@@ -1109,22 +1047,6 @@
 
 ![Convection](img/Convection.bmp)
 
-=======
-
-![Conduction](img/Conduction.bmp)
-
-* To calculate `[qr_W;ΔT_°C]` (Heat transfer rate; Temperature difference) from 5 known variables:
-```rpl
-Tc=25_°C  Th=75_°C  A=12.5_m^2  L=1.5_cm  k=0.12_W/(m*K)
-@ Expecting [ qr=5 000. W ΔT=50. °C ]
-'ROOT(ⒺConduction;[qr;ΔT];[1_W;1_°C])'
-```
-
-### Convection
-
-![Convection](img/Convection.bmp)
-
->>>>>>> f8f70a25
 * To calculate `[Th_°C;ΔT_°C]` (Hot surface temperature; Temperature difference) from 4 known variables:
 ```rpl
 Tc=26.85_°C  A=200_m^2  h=0.005_W/(m^2*K)  qr=10_W
@@ -1329,7 +1251,6 @@
 When a conductor carrying a current (to the right) is suddenly plunged into a perpendicular magnetic field (towards the bottom), there is a deviation (towards the top) of the free electrons which unbalances the distribution of electric charges. This transfer of charges from top to bottom gives rise to an electric force which in return balances the magnetic force. And it is precisely the appearance of this new electric field which is revealed by the Hall voltage `VH` measured between the top and the bottom of the conductor (small multimeter on the right).
 
 ![Hall Effect](img/Hall Effect VH.bmp)
-<<<<<<< HEAD
 
 * To calculate `[VH_V]` (Hall tension) from 5 known variables:
 ```rpl
@@ -1339,17 +1260,6 @@
 'ROOT(ⒺHall Effect;[VH];[1_V])'
 ```
 
-=======
-
-* To calculate `[VH_V]` (Hall tension) from 5 known variables:
-```rpl
-n=5e28_(1/m^3)  B=0.641_T  q=1.60217 6634e-19_C  L=2_mm  I=10_A
-@ Expecting [ VH=4.00080 73167 3⁳⁻⁷ V ]
-@ To be verified since an error in the equation has to be corrected in equation.cc
-'ROOT(ⒺHall Effect;[VH];[1_V])'
-```
-
->>>>>>> f8f70a25
 #### Cyclotron Motion
 
 Under the perpendicular magnetic field, the moving charge has a circular trajectory and turns at the cyclotron frequency with the rotation period `T`.
@@ -2627,11 +2537,7 @@
 
 * To calculate `[ve_m/s;βe;γG;ΔtpG_s]` (Excape speed; Relativistic escape speed ratio; Lorentz factor associated to gravitational dilation; Gravitational dilated time interval) from 3 known variables:
 ```rpl
-<<<<<<< HEAD
-M=2.32e30_kg  r=6.96e3_m  Δt=1e6_s
-=======
 M=2.32e30_kg  r=6.96e3_m  Δt=1e6_s  
->>>>>>> f8f70a25
 @ Expecting [ ve=210 912 146.007 m/s βe=0.70352 71914 92 γG=1.40712 61408 1 ΔtpG=1 407 126.14081 s ]
 'ROOT(ⒺGravitational Time Dilation;[ve;βe;γG;ΔtpG];[1_m/s;1;1;1_s])'
 ```
