// ****************************************************************************
//  library.cc                                                  DB48X project
// ****************************************************************************
//
//   File Description:
//
//    Implementation of the Library, defined by the config/library.csv file
//
//
//
//
//
//
//
//
// ****************************************************************************
//   (C) 2024 Christophe de Dinechin <christophe@dinechin.org>
//   This software is licensed under the terms outlined in LICENSE.txt
// ****************************************************************************
//   This file is part of DB48X.
//
//   DB48X is free software: you can redistribute it and/or modify
//   it under the terms outlined in the LICENSE.txt file
//
//   DB48X is distributed in the hope that it will be useful,
//   but WITHOUT ANY WARRANTY; without even the implied warranty of
//   MERCHANTABILITY or FITNESS FOR A PARTICULAR PURPOSE.
// ****************************************************************************

#include "library.h"

#include "program.h"
#include "renderer.h"


RECORDER(library,         16, "Xlib objects");
RECORDER(library_error,   16, "Error on xlib objects");



// ============================================================================
//
//   Xlib definitions
//
// ============================================================================

static const cstring basic_library[] =
// ----------------------------------------------------------------------------
//   List of basic entries in the library
// ----------------------------------------------------------------------------
//   clang-format off
{

    // ------------------------------------------------------------------------
    //   Physics
    // ------------------------------------------------------------------------

    "Secrets",          nullptr,

    "Dedicace", "\"À tous ceux qui se souviennent de Maubert électronique\"",
    "Dedicace", "\"À tous ceux qui se souviennent de Maubert électronique\"",
    "LibraryHelp",  "\"To modify the library, edit the config/library.csv file\"",
    "Physics",          nullptr,
<<<<<<< HEAD
    "SiDensity", "« → T '(24 626 892 459 493 886 970,4422 (cm↑-3))*exp((-6 792.91285867727923034009 K)÷T)' »",
=======
    "SiDensity", "« → T '√((2.81e19)*(1.83e19))*(1_(1/cm^3))*exp(-(1.12_eV)/(2*Ⓒk*(T_K)))' »",
>>>>>>> 74142ef1
    "Fanning", "« → Roughness Reynolds 'IFTE(Reynolds≤2100;16/Reynolds;(4.781-((-2۰log((Roughness)/3.7+12/Reynolds)-4.781)^2/((-2۰log((Roughness)/3.7+2.51۰(-2۰log((Roughness)/3.7+12/Reynolds))/Reynolds))-2۰(-2۰log((Roughness)/3.7+12/Reynolds))+4.781)))^-2)' »",
};
//   clang-format on


static runtime &invalid_xlib_error()
// ----------------------------------------------------------------------------
//    Return the error message for invalid library
// ----------------------------------------------------------------------------
{
    return rt.invalid_xlib_error();
}


static bool show_builtin_library()
// ----------------------------------------------------------------------------
//   Show the builtin equations
// ----------------------------------------------------------------------------
{
    return Settings.ShowBuiltinLibrary();
}


const xlib::config xlib::library =
// ----------------------------------------------------------------------------
//  Define the configuration for the library
// ----------------------------------------------------------------------------
{
    .menu_help      = "Library",
    .help           = "",
    .prefix         = L'Ⓛ',
    .type           = ID_xlib,
    .first_menu     = ID_LibraryMenu00,
    .last_menu      = ID_LibraryMenu99,
    .name           = ID_XlibName,
    .value          = ID_XlibValue,
    .command        = ID_object,
    .file           = "config/library.csv",
    .library        = "library",
    .builtins       = basic_library,
    .nbuiltins      = sizeof(basic_library) / sizeof(*basic_library),
    .error          = invalid_xlib_error,
    .label          = nullptr,
    .show_builtins  = show_builtin_library
};



// ============================================================================
//
//   Menu implementation
//
// ============================================================================

PARSE_BODY(xlib)
// ----------------------------------------------------------------------------
//   Parse library entries
// ----------------------------------------------------------------------------
{
    return do_parsing(library, p);
}


EVAL_BODY(xlib)
// ----------------------------------------------------------------------------
//   Library entries evaluate like a program entry
// ----------------------------------------------------------------------------
{
    if (object_p value = o->attach())
        return program::run_program(value);
    if (!rt.error())
        rt.invalid_xlib_error();
    return ERROR;
}


RENDER_BODY(xlib)
// ----------------------------------------------------------------------------
//   Render the xlib into the given buffer
// ----------------------------------------------------------------------------
{
    return do_rendering(library, o, r);
}


GRAPH_BODY(xlib)
// ----------------------------------------------------------------------------
//   Render "normally"
// ----------------------------------------------------------------------------
{
    return object::do_graph(o, g);
}


HELP_BODY(xlib)
// ----------------------------------------------------------------------------
//   Help topic for libraries
// ----------------------------------------------------------------------------
{
    return o->do_instance_help(xlib::library);
}


MENU_BODY(library_menu)
// ----------------------------------------------------------------------------
//   Build a library menu
// ----------------------------------------------------------------------------
{
    return o->do_submenu(xlib::library, mi);
}


HELP_BODY(library_menu)
// ----------------------------------------------------------------------------
//   Show the help for the given library menu
// ----------------------------------------------------------------------------
{
    return o->do_menu_help(xlib::library, o);
}


MENU_BODY(Library)
// ----------------------------------------------------------------------------
//   The library menu is dynamically populated
// ----------------------------------------------------------------------------
{
    return xlib::do_collection_menu(xlib::library, mi);
}


utf8 library_menu::name(id type, size_t &len)
// ----------------------------------------------------------------------------
//   Return the name for a menu entry
// ----------------------------------------------------------------------------
{
    return do_name(xlib::library, type, len);
}


object_p xlib::attach() const
// ----------------------------------------------------------------------------
//   Attach the library at the given index
// ----------------------------------------------------------------------------
{
    xlib_g   xl    = this;
    uint     idx   = xl->index();

    object_p value = rt.xlib(idx);
    if (!value)
    {
        // Resize the cache if needed
        if (idx >= rt.xlibs())
            if (!rt.attach(idx+1))
                return nullptr;;

        value = xl->value();
        if (!value)
        {
            rt.invalid_xlib_error();
            return nullptr;
        }
        rt.xlib(idx, value);
    }
    return value;
}


object_p xlib::detach() const
// ----------------------------------------------------------------------------
//   Detach the library at the given index
// ----------------------------------------------------------------------------
{
    xlib_g   xl    = this;
    uint     idx   = xl->index();
    if (idx < rt.xlibs())
        rt.xlib(idx, nullptr);
    return +xl;
}


xlib_p xlib::from_object(object_p obj)
// ----------------------------------------------------------------------------
//   Find the library item associated with an xlib, a name or an index
// ----------------------------------------------------------------------------
{
    xlib_g lib = obj->as_quoted<xlib>();
    if (!lib)
    {
        if (object_p inner = obj->as_quoted())
            obj = inner;
        if (text_g name = obj->as<text, symbol>())
        {
            size_t sz = 0;
            utf8 lname = name->value(&sz);
            lib = xlib_p(do_lookup(library, lname, sz, true));
        }
        else
        {
            uint idx = obj->as_uint32(0, true);
            if (rt.error())
                return nullptr;
            lib = xlib::make(idx);
        }
    }
    return lib;
}


bool xlib::operation(object_p obj, object_p (xlib::*op)() const)
// ----------------------------------------------------------------------------
//   Perform an operation on the given item or items
// ----------------------------------------------------------------------------
{
    if (list_p lst = obj->as_array_or_list())
    {
        for (object_p obj : *lst)
            if (!operation(obj, op))
                return false;
        return true;
    }

    if (xlib_p lib = xlib::from_object(obj))
        if ((lib->*op)())
            return true;
    if (!rt.error())
        rt.type_error();
    return false;
}


COMMAND_BODY(XlibName)
// ----------------------------------------------------------------------------
//   Put the name of a xlib on the stack
// ----------------------------------------------------------------------------
{
    int key = ui.evaluating;
    if (object_p cstobj = xlib::do_key(xlib::library, key))
        if (xlib_p cst = cstobj->as<xlib>())
            return xlib::do_evaluate(cst);
    if (!rt.error())
        rt.type_error();
    return ERROR;
}


INSERT_BODY(XlibName)
// ----------------------------------------------------------------------------
//   Put the name of a xlib in the editor
// ----------------------------------------------------------------------------
{
    int key = ui.evaluating;
    return ui.insert_softkey(key, " Ⓛ", " ", false);
}


HELP_BODY(XlibName)
// ----------------------------------------------------------------------------
//   Put the help for a given xlib function key
// ----------------------------------------------------------------------------
{
    int key = ui.evaluating;
    rt.command(o);
    if (object_p cstobj = xlib::do_key(xlib::library, key))
        if (xlib_p cst = cstobj->as<xlib>())
            return cst->help();
    return utf8("Library");
}


COMMAND_BODY(XlibValue)
// ----------------------------------------------------------------------------
//   Put the value of a xlib on the stack
// ----------------------------------------------------------------------------
{
    int key = ui.evaluating;
    if (constant_p cst = xlib::do_key(xlib::library, key))
        if (xlib_p xl = cst->as<xlib>())
            if (object_p value = xl->value())
                if (rt.push(value))
                    return OK;
    if (!rt.error())
        rt.type_error();
    return ERROR;
}


INSERT_BODY(XlibValue)
// ----------------------------------------------------------------------------
//   Insert the value of a xlib
// ----------------------------------------------------------------------------
{
    int key = ui.evaluating;
    if (object_p cstobj = xlib::do_key(xlib::library, key))
        if (xlib_p xl = cstobj->as<xlib>())
            if (object_p value = xl->value())
                return ui.insert_object(value, " ", " ");
    return ERROR;
}


HELP_BODY(XlibValue)
// ----------------------------------------------------------------------------
//   Put the help for a given library function ley
// ----------------------------------------------------------------------------
{
    return XlibName::do_help(nullptr);
}


COMMAND_BODY(XLib)
// ----------------------------------------------------------------------------
//   Evaluate a library item
// ----------------------------------------------------------------------------
{
    return xlib::lookup_command(xlib::library, false);
}


COMMAND_BODY(Attach)
// ----------------------------------------------------------------------------
//   Attach a library, i.e. ensure it is loaded in the cache
// ----------------------------------------------------------------------------
{
    object_g obj = rt.pop();
    if (xlib::operation(obj, &xlib::attach))
        return OK;
    rt.push(obj);
    return ERROR;
}


COMMAND_BODY(Detach)
// ----------------------------------------------------------------------------
//   Detach a library, i.e. ensure it is no longer loaded in the cache
// ----------------------------------------------------------------------------
{
    object_g obj = rt.pop();
    if (xlib::operation(obj, &xlib::detach))
    {
        size_t nlibs   = rt.xlibs();
        size_t highest = 0;
        for (size_t i = 0; i < nlibs; i++)
        {
            if (rt.xlib(nlibs + ~i))
            {
                highest = nlibs - i;
                break;
            }
        }
        if (highest < nlibs)
            rt.attach(highest);
        return OK;
    }
    rt.push(obj);
    return ERROR;
}


COMMAND_BODY(Libs)
// ----------------------------------------------------------------------------
//   List the currently attached libraries
// ----------------------------------------------------------------------------
{
    size_t depth = rt.depth();
    for (size_t i = 0; i < rt.xlibs(); i++)
    {
        if (rt.xlib(i))
        {
            xlib_p xl = xlib::make(i);
            if (!rt.push(xl))
            {
                rt.drop(rt.depth() - depth);
                return ERROR;
            }
        }
    }
    return list::push_list_from_stack(rt.depth() - depth);
}<|MERGE_RESOLUTION|>--- conflicted
+++ resolved
@@ -61,11 +61,7 @@
     "Dedicace", "\"À tous ceux qui se souviennent de Maubert électronique\"",
     "LibraryHelp",  "\"To modify the library, edit the config/library.csv file\"",
     "Physics",          nullptr,
-<<<<<<< HEAD
-    "SiDensity", "« → T '(24 626 892 459 493 886 970,4422 (cm↑-3))*exp((-6 792.91285867727923034009 K)÷T)' »",
-=======
     "SiDensity", "« → T '√((2.81e19)*(1.83e19))*(1_(1/cm^3))*exp(-(1.12_eV)/(2*Ⓒk*(T_K)))' »",
->>>>>>> 74142ef1
     "Fanning", "« → Roughness Reynolds 'IFTE(Reynolds≤2100;16/Reynolds;(4.781-((-2۰log((Roughness)/3.7+12/Reynolds)-4.781)^2/((-2۰log((Roughness)/3.7+2.51۰(-2۰log((Roughness)/3.7+12/Reynolds))/Reynolds))-2۰(-2۰log((Roughness)/3.7+12/Reynolds))+4.781)))^-2)' »",
 };
 //   clang-format on
